import cupy
import itertools
import unittest

import numpy
import pytest
try:
    import scipy.sparse
    import scipy.sparse.linalg
    import scipy.stats
    scipy_available = True
except ImportError:
    scipy_available = False

from cupy import testing
from cupy.testing import condition
from cupyx.scipy import sparse
import cupyx.scipy.sparse.linalg  # NOQA


@testing.parameterize(*testing.product({
    'dtype': [numpy.float32, numpy.float64],
}))
@testing.with_requires('scipy')
class TestLsqr(unittest.TestCase):

    def setUp(self):
        rvs = scipy.stats.randint(0, 15).rvs
        self.A = scipy.sparse.random(50, 50, density=0.2, data_rvs=rvs)
        self.b = numpy.random.randint(15, size=50)

    def test_size(self):
        for xp, sp in ((numpy, scipy.sparse), (cupy, sparse)):
            A = sp.csr_matrix(self.A, dtype=self.dtype)
            b = xp.array(numpy.append(self.b, [1]), dtype=self.dtype)
            with pytest.raises(ValueError):
                sp.linalg.lsqr(A, b)

    def test_shape(self):
        for xp, sp in ((numpy, scipy.sparse), (cupy, sparse)):
            A = sp.csr_matrix(self.A, dtype=self.dtype)
            b = xp.array(numpy.tile(self.b, (2, 1)), dtype=self.dtype)
            with pytest.raises(ValueError):
                sp.linalg.lsqr(A, b)

    @condition.retry(10)
    @testing.numpy_cupy_allclose(atol=1e-1, sp_name='sp')
    def test_csrmatrix(self, xp, sp):
        A = sp.csr_matrix(self.A, dtype=self.dtype)
        b = xp.array(self.b, dtype=self.dtype)
        x = sp.linalg.lsqr(A, b)
        return x[0]

    @condition.retry(10)
    @testing.numpy_cupy_allclose(atol=1e-1, sp_name='sp')
    def test_ndarray(self, xp, sp):
        A = xp.array(self.A.A, dtype=self.dtype)
        b = xp.array(self.b, dtype=self.dtype)
        x = sp.linalg.lsqr(A, b)
        return x[0]


@testing.parameterize(*testing.product({
    'ord': [None, -numpy.Inf, -2, -1, 0, 1, 2, 3, numpy.Inf, 'fro'],
    'dtype': [
        numpy.float32,
        numpy.float64,
        numpy.complex64,
        numpy.complex128
    ],
    'axis': [None, (0, 1), (1, -2)],
}))
@testing.with_requires('scipy')
@testing.gpu
class TestMatrixNorm(unittest.TestCase):

    @testing.numpy_cupy_allclose(rtol=1e-3, atol=1e-4, sp_name='sp',
                                 accept_error=(ValueError,
                                               NotImplementedError))
    def test_matrix_norm(self, xp, sp):
        a = xp.arange(9, dtype=self.dtype) - 4
        b = a.reshape((3, 3))
        b = sp.csr_matrix(b, dtype=self.dtype)
        return sp.linalg.norm(b, ord=self.ord, axis=self.axis)


@testing.parameterize(*testing.product({
    'ord': [None, -numpy.Inf, -2, -1, 0, 1, 2, numpy.Inf, 'fro'],
    'dtype': [
        numpy.float32,
        numpy.float64,
        numpy.complex64,
        numpy.complex128
    ],
    'transpose': [True, False],
    'axis': [0, (1,), (-2,), -1],
})
)
@testing.with_requires('scipy')
@testing.gpu
class TestVectorNorm(unittest.TestCase):
    @testing.numpy_cupy_allclose(rtol=1e-3, atol=1e-4, sp_name='sp',
                                 accept_error=(ValueError,))
    def test_vector_norm(self, xp, sp):
        a = xp.arange(9, dtype=self.dtype) - 4
        b = a.reshape((3, 3))
        b = sp.csr_matrix(b, dtype=self.dtype)
        if self.transpose:
            b = b.T
        return sp.linalg.norm(b, ord=self.ord, axis=self.axis)

# TODO : TestVsNumpyNorm


@testing.parameterize(*testing.product({
    'which': ['LM', 'LA'],
    'k': [3, 6, 12],
    'return_eigenvectors': [True, False],
}))
@testing.with_requires('scipy')
class TestEigsh(unittest.TestCase):
    n = 30
    density = 0.33
    _tol = {'f': 1e-5, 'd': 1e-12}

    def _make_matrix(self, dtype, xp):
        shape = (self.n, self.n)
        a = testing.shaped_random(shape, xp, dtype=dtype)
        mask = testing.shaped_random(shape, xp, dtype='f', scale=1)
        a[mask > self.density] = 0
        a = a * a.conj().T
        return a

    def _test_eigsh(self, a, xp, sp):
        ret = sp.linalg.eigsh(a, k=self.k, which=self.which,
                              return_eigenvectors=self.return_eigenvectors)
        if self.return_eigenvectors:
            w, x = ret
            # Check the residuals to see if eigenvectors are correct.
            ax_xw = a @ x - xp.multiply(x, w.reshape(1, self.k))
            res = xp.linalg.norm(ax_xw) / xp.linalg.norm(w)
            tol = self._tol[numpy.dtype(a.dtype).char.lower()]
            assert(res < tol)
        else:
            w = ret
        return xp.sort(w)

    @testing.for_dtypes('fdFD')
    @testing.numpy_cupy_allclose(rtol=1e-5, atol=1e-5, sp_name='sp')
    def test_sparse(self, dtype, xp, sp):
        a = self._make_matrix(dtype, xp)
        a = sp.csr_matrix(a)
        return self._test_eigsh(a, xp, sp)

    @testing.for_dtypes('fdFD')
    @testing.numpy_cupy_allclose(rtol=1e-5, atol=1e-5, sp_name='sp')
    def test_dense(self, dtype, xp, sp):
        a = self._make_matrix(dtype, xp)
        return self._test_eigsh(a, xp, sp)

    def test_invalid(self):
        for xp, sp in ((numpy, scipy.sparse), (cupy, sparse)):
            a = xp.diag(xp.ones((self.n, ), dtype='f'))
            with pytest.raises(ValueError):
                sp.linalg.eigsh(xp.ones((2, 1), dtype='f'))
            with pytest.raises(ValueError):
                sp.linalg.eigsh(a, k=0)
        xp, sp = cupy, sparse
        a = xp.diag(xp.ones((self.n, ), dtype='f'))
        with pytest.raises(ValueError):
            sp.linalg.eigsh(xp.ones((1,), dtype='f'))
        with pytest.raises(TypeError):
            sp.linalg.eigsh(xp.ones((2, 2), dtype='i'))
        with pytest.raises(ValueError):
            sp.linalg.eigsh(a, k=self.n)
        with pytest.raises(ValueError):
            sp.linalg.eigsh(a, k=self.k, which='SM')
        with pytest.raises(ValueError):
            sp.linalg.eigsh(a, k=self.k, which='SA')


@testing.parameterize(*testing.product({
    'shape': [(30, 29), (29, 29), (29, 30)],
    'k': [3, 6, 12],
    'return_vectors': [True, False],
}))
@testing.with_requires('scipy')
class TestSvds(unittest.TestCase):
    density = 0.33

    def _make_matrix(self, dtype, xp):
        a = testing.shaped_random(self.shape, xp, dtype=dtype)
        mask = testing.shaped_random(self.shape, xp, dtype='f', scale=1)
        a[mask > self.density] = 0
        return a

    def _test_svds(self, a, xp, sp):
        ret = sp.linalg.svds(a, k=self.k,
                             return_singular_vectors=self.return_vectors)
        if self.return_vectors:
            u, s, vt = ret
            # Check the results with u @ s @ vt, as singular vectors don't
            # necessarily match.
            return u @ xp.diag(s) @ vt
        else:
            return xp.sort(ret)

    @testing.for_dtypes('fF')
    @testing.numpy_cupy_allclose(rtol=1e-4, atol=1e-4, sp_name='sp')
    def test_sparse_f(self, dtype, xp, sp):
        a = self._make_matrix(dtype, xp)
        a = sp.csr_matrix(a)
        return self._test_svds(a, xp, sp)

    @testing.for_dtypes('fF')
    @testing.numpy_cupy_allclose(rtol=1e-4, atol=1e-4, sp_name='sp')
    def test_dense_f(self, dtype, xp, sp):
        a = self._make_matrix(dtype, xp)
        return self._test_svds(a, xp, sp)

    @testing.for_dtypes('dD')
    @testing.numpy_cupy_allclose(rtol=1e-12, atol=1e-12, sp_name='sp')
    def test_sparse_d(self, dtype, xp, sp):
        a = self._make_matrix(dtype, xp)
        a = sp.csr_matrix(a)
        return self._test_svds(a, xp, sp)

    @testing.for_dtypes('dD')
    @testing.numpy_cupy_allclose(rtol=1e-12, atol=1e-12, sp_name='sp')
    def test_dense_d(self, dtype, xp, sp):
        a = self._make_matrix(dtype, xp)
        return self._test_svds(a, xp, sp)

    def test_invalid(self):
        for xp, sp in ((numpy, scipy.sparse), (cupy, sparse)):
            a = xp.diag(xp.ones(self.shape, dtype='f'))
            with pytest.raises(ValueError):
                sp.linalg.svds(a, k=0)
        xp, sp = cupy, sparse
        a = xp.diag(xp.ones(self.shape, dtype='f'))
        with pytest.raises(ValueError):
            sp.linalg.svds(xp.ones((1,), dtype='f'))
        with pytest.raises(TypeError):
            sp.linalg.svds(xp.ones((2, 2), dtype='i'))
        with pytest.raises(ValueError):
            sp.linalg.svds(a, k=min(self.shape))
        with pytest.raises(ValueError):
            sp.linalg.svds(a, k=self.k, which='SM')


@testing.parameterize(*testing.product({
    'x0': [None, 'ones'],
    'M': [None, 'jacobi'],
    'atol': [None, 'select-by-dtype'],
    'b_ndim': [1, 2],
    'use_linear_operator': [False, True],
}))
@testing.with_requires('scipy')
@testing.gpu
class TestCg:
    n = 30
    density = 0.33
    _atol = {'f': 1e-5, 'd': 1e-12}

    def _make_matrix(self, dtype, xp):
        dtype = numpy.dtype(dtype)
        shape = (self.n, 10)
        a = testing.shaped_random(shape, xp, dtype=dtype.char.lower(), scale=1)
        if dtype.char in 'FD':
            a = a + 1j * testing.shaped_random(
                shape, xp, dtype=dtype.char.lower(), scale=1)
        mask = testing.shaped_random(shape, xp, dtype='f', scale=1)
        a[mask > self.density] = 0
        a = a @ a.conj().T
        a = a + xp.diag(xp.ones((self.n,), dtype=dtype.char.lower()))
        M = None
        if self.M == 'jacobi':
            M = xp.diag(1.0 / xp.diag(a))
        return a, M

    def _make_normalized_vector(self, dtype, xp):
        b = testing.shaped_random((self.n,), xp, dtype=dtype)
        return b / xp.linalg.norm(b)

    def _test_cg(self, dtype, xp, sp, a, M):
        dtype = numpy.dtype(dtype)
        b = self._make_normalized_vector(dtype, xp)
        if self.b_ndim == 2:
            b = b.reshape(self.n, 1)
        x0 = None
        if self.x0 == 'ones':
            x0 = xp.ones((self.n,), dtype=dtype)
        atol = None
        if self.atol == 'select-by-dtype':
            atol = self._atol[dtype.char.lower()]
        if atol is None and xp == numpy:
            # Note: If atol is None or not specified, Scipy (at least 1.5.3)
            # raises DeprecationWarning
            with pytest.deprecated_call():
                return sp.linalg.cg(a, b, x0=x0, M=M, atol=atol)
        else:
            return sp.linalg.cg(a, b, x0=x0, M=M, atol=atol)

    @testing.for_dtypes('fdFD')
    @testing.numpy_cupy_allclose(rtol=1e-5, atol=1e-5, sp_name='sp')
    def test_dense(self, dtype, xp, sp):
        a, M = self._make_matrix(dtype, xp)
        if self.use_linear_operator:
            a = sp.linalg.aslinearoperator(a)
            if M is not None:
                M = sp.linalg.aslinearoperator(M)
        return self._test_cg(dtype, xp, sp, a, M)

    @pytest.mark.parametrize('format', ['csr', 'csc', 'coo'])
    @testing.for_dtypes('fdFD')
    @testing.numpy_cupy_allclose(rtol=1e-5, atol=1e-5, sp_name='sp')
    def test_sparse(self, format, dtype, xp, sp):
        a, M = self._make_matrix(dtype, xp)
        a = sp.coo_matrix(a).asformat(format)
        if self.use_linear_operator:
            a = sp.linalg.aslinearoperator(a)
        if M is not None:
            M = sp.coo_matrix(M).asformat(format)
            if self.use_linear_operator:
                M = sp.linalg.aslinearoperator(M)
        return self._test_cg(dtype, xp, sp, a, M)

    @testing.for_dtypes('fdFD')
    @testing.numpy_cupy_allclose(rtol=1e-5, atol=1e-5, sp_name='sp')
    def test_empty(self, dtype, xp, sp):
        if not (self.x0 is None and self.M is None and self.atol is None and
                self.use_linear_operator is False):
            raise unittest.SkipTest
        a = xp.empty((0, 0), dtype=dtype)
        b = xp.empty((0,), dtype=dtype)
        if self.atol is None and xp == numpy:
            # Note: If atol is None or not specified, Scipy (at least 1.5.3)
            # raises DeprecationWarning
            with pytest.deprecated_call():
                return sp.linalg.cg(a, b)
        else:
            return sp.linalg.cg(a, b)

    @testing.for_dtypes('fdFD')
    def test_callback(self, dtype):
        if not (self.x0 is None and self.M is None and self.atol is None and
                self.use_linear_operator is False):
            raise unittest.SkipTest
        xp, sp = cupy, sparse
        a, M = self._make_matrix(dtype, xp)
        b = self._make_normalized_vector(dtype, xp)
        is_called = False

        def callback(x):
            print(xp.linalg.norm(b - a @ x))
            nonlocal is_called
            is_called = True
        sp.linalg.cg(a, b, callback=callback)
        assert is_called

    def test_invalid(self):
        if not (self.x0 is None and self.M is None and self.atol is None and
                self.use_linear_operator is False):
            raise unittest.SkipTest
        for xp, sp in ((numpy, scipy.sparse), (cupy, sparse)):
            a, M = self._make_matrix('f', xp)
            b = self._make_normalized_vector('f', xp)
            ng_a = xp.ones((self.n, ), dtype='f')
            with pytest.raises(ValueError):
                sp.linalg.cg(ng_a, b, atol=self.atol)
            ng_a = xp.ones((self.n, self.n + 1), dtype='f')
            with pytest.raises(ValueError):
                sp.linalg.cg(ng_a, b, atol=self.atol)
            ng_a = xp.ones((self.n, self.n, 1), dtype='f')
            with pytest.raises(ValueError):
                sp.linalg.cg(ng_a, b, atol=self.atol)
            ng_b = xp.ones((self.n + 1,), dtype='f')
            with pytest.raises(ValueError):
                sp.linalg.cg(a, ng_b, atol=self.atol)
            ng_b = xp.ones((self.n, 2), dtype='f')
            with pytest.raises(ValueError):
                sp.linalg.cg(a, ng_b, atol=self.atol)
            ng_x0 = xp.ones((self.n + 1,), dtype='f')
            with pytest.raises(ValueError):
                sp.linalg.cg(a, b, x0=ng_x0, atol=self.atol)
            ng_M = xp.diag(xp.ones((self.n + 1,), dtype='f'))
            with pytest.raises(ValueError):
                sp.linalg.cg(a, b, M=ng_M, atol=self.atol)
        xp, sp = cupy, sparse
        b = self._make_normalized_vector('f', xp)
        ng_a = xp.ones((self.n, self.n), dtype='i')
        with pytest.raises(TypeError):
            sp.linalg.cg(ng_a, b, atol=self.atol)


@testing.parameterize(*testing.product({
    'x0': [None, 'ones'],
    'M': [None, 'jacobi'],
    'atol': [None, 'select-by-dtype'],
    'b_ndim': [1, 2],
    'restart': [None, 10],
    'use_linear_operator': [False, True],
}))
@testing.with_requires('scipy>=1.4')
@testing.gpu
class TestGmres:
    n = 30
    density = 0.2
    _atol = {'f': 1e-5, 'd': 1e-12}

    def _make_matrix(self, dtype, xp):
        dtype = numpy.dtype(dtype)
        shape = (self.n, self.n)
        a = testing.shaped_random(shape, xp, dtype=dtype, scale=1)
        mask = testing.shaped_random(shape, xp, dtype='f', scale=1)
        a[mask > self.density] = 0
        diag = xp.diag(testing.shaped_random(
            (self.n,), xp, dtype=dtype.char.lower(), scale=1) + 1)
        a[diag > 0] = 0
        a = a + diag
        M = None
        if self.M == 'jacobi':
            M = xp.diag(1.0 / xp.diag(a))
        return a, M

    def _make_normalized_vector(self, dtype, xp):
        b = testing.shaped_random((self.n,), xp, dtype=dtype, scale=1)
        return b / xp.linalg.norm(b)

    def _test_gmres(self, dtype, xp, sp, a, M):
        dtype = numpy.dtype(dtype)
        b = self._make_normalized_vector(dtype, xp)
        if self.b_ndim == 2:
            b = b.reshape(self.n, 1)
        x0 = None
        if self.x0 == 'ones':
            x0 = xp.ones((self.n,), dtype=dtype)
        atol = None
        if self.atol == 'select-by-dtype':
            atol = self._atol[dtype.char.lower()]
        if atol is None and xp == numpy:
            # Note: If atol is None or not specified, Scipy (at least 1.5.3)
            # raises DeprecationWarning
            with pytest.deprecated_call():
                return sp.linalg.gmres(
                    a, b, x0=x0, restart=self.restart, M=M, atol=atol)
        else:
            return sp.linalg.gmres(
                a, b, x0=x0, restart=self.restart, M=M, atol=atol)

    @testing.for_dtypes('fdFD')
    @testing.numpy_cupy_allclose(rtol=1e-5, atol=1e-5, sp_name='sp')
    def test_dense(self, dtype, xp, sp):
        a, M = self._make_matrix(dtype, xp)
        if self.use_linear_operator:
            a = sp.linalg.aslinearoperator(a)
            if M is not None:
                M = sp.linalg.aslinearoperator(M)
        return self._test_gmres(dtype, xp, sp, a, M)

    @pytest.mark.parametrize('format', ['csr', 'csc', 'coo'])
    @testing.for_dtypes('fdFD')
    @testing.numpy_cupy_allclose(rtol=1e-5, atol=1e-5, sp_name='sp')
    def test_sparse(self, format, dtype, xp, sp):
        a, M = self._make_matrix(dtype, xp)
        a = sp.coo_matrix(a).asformat(format)
        if self.use_linear_operator:
            a = sp.linalg.aslinearoperator(a)
        if M is not None:
            M = sp.coo_matrix(M).asformat(format)
            if self.use_linear_operator:
                M = sp.linalg.aslinearoperator(M)
        return self._test_gmres(dtype, xp, sp, a, M)

    @testing.for_dtypes('fdFD')
    @testing.numpy_cupy_allclose(rtol=1e-5, atol=1e-5, sp_name='sp')
    def test_empty(self, dtype, xp, sp):
        if not (self.x0 is None and self.M is None and self.atol is None and
                self.restart is None and self.use_linear_operator is False):
            raise unittest.SkipTest
        a = xp.empty((0, 0), dtype=dtype)
        b = xp.empty((0,), dtype=dtype)
        if self.atol is None and xp == numpy:
            # Note: If atol is None or not specified, Scipy (at least 1.5.3)
            # raises DeprecationWarning
            with pytest.deprecated_call():
                return sp.linalg.gmres(a, b)
        else:
            return sp.linalg.gmres(a, b)

    @testing.for_dtypes('fdFD')
    def test_callback(self, dtype):
        if not (self.x0 is None and self.M is None and self.atol is None and
                self.restart is None and self.use_linear_operator is False):
            raise unittest.SkipTest
        xp, sp = cupy, sparse
        a, M = self._make_matrix(dtype, xp)
        b = self._make_normalized_vector(dtype, xp)
        is_called = False

        def callback1(x):
            print(xp.linalg.norm(b - a @ x))
            nonlocal is_called
            is_called = True
        sp.linalg.gmres(a, b, callback=callback1, callback_type='x')
        assert is_called
        is_called = False

        def callback2(pr_norm):
            print(pr_norm)
            nonlocal is_called
            is_called = True
        sp.linalg.gmres(a, b, callback=callback2, callback_type='pr_norm')
        assert is_called

    def test_invalid(self):
        if not (self.x0 is None and self.M is None and self.atol is None and
                self.restart is None and self.use_linear_operator is False):
            raise unittest.SkipTest
        for xp, sp in ((numpy, scipy.sparse), (cupy, sparse)):
            a, M = self._make_matrix('f', xp)
            b = self._make_normalized_vector('f', xp)
            ng_a = xp.ones((self.n, ), dtype='f')
            with pytest.raises(ValueError):
                sp.linalg.gmres(ng_a, b)
            ng_a = xp.ones((self.n, self.n + 1), dtype='f')
            with pytest.raises(ValueError):
                sp.linalg.gmres(ng_a, b)
            ng_a = xp.ones((self.n, self.n, 1), dtype='f')
            with pytest.raises(ValueError):
                sp.linalg.gmres(ng_a, b)
            ng_b = xp.ones((self.n + 1,), dtype='f')
            with pytest.raises(ValueError):
                sp.linalg.gmres(a, ng_b)
            ng_b = xp.ones((self.n, 2), dtype='f')
            with pytest.raises(ValueError):
                sp.linalg.gmres(a, ng_b)
            ng_x0 = xp.ones((self.n + 1,), dtype='f')
            with pytest.raises(ValueError):
                sp.linalg.gmres(a, b, x0=ng_x0)
            ng_M = xp.diag(xp.ones((self.n + 1,), dtype='f'))
            with pytest.raises(ValueError):
                sp.linalg.gmres(a, b, M=ng_M)
            ng_callback_type = '?'
            with pytest.raises(ValueError):
                sp.linalg.gmres(a, b, callback_type=ng_callback_type)
        xp, sp = cupy, sparse
        b = self._make_normalized_vector('f', xp)
        ng_a = xp.ones((self.n, self.n), dtype='i')
        with pytest.raises(TypeError):
            sp.linalg.gmres(ng_a, b)


@testing.parameterize(*testing.product({
    'dtype': [numpy.float32, numpy.float64, numpy.complex64, numpy.complex128],
    'outer_modification': [
        'normal', 'transpose', 'hermitian'],
    'inner_modification': [
        'normal', 'sparse', 'linear_operator', 'class_matvec', 'class_matmat'],
    'M': [1, 6],
    'N': [1, 7],
}))
@testing.gpu
@testing.with_requires('scipy>=1.4')
class TestLinearOperator(unittest.TestCase):

    # modified from scipy
    # class that defines parametrized custom cases
    # adapted from scipy's analogous tests
    def _inner_cases(self, xp, sp, A):
        # creating base-matrix-like class with default
        # matrix-vector and adjoint-matrix-vector impl

        def mv(x):
            return A.dot(x)

        def rmv(x):
            return A.T.conj().dot(x)

        # defining the user-defined classes
        class BaseMatlike(sp.linalg.LinearOperator):

            def __init__(self):
                self.dtype = A.dtype
                self.shape = A.shape

            def _adjoint(self):
                shape = self.shape[1], self.shape[0]
                return sp.linalg.LinearOperator(
                    matvec=rmv, rmatvec=mv, dtype=self.dtype, shape=shape)

        class HasMatvec(BaseMatlike):

            def _matvec(self, x):
                return mv(x)

        class HasMatmat(BaseMatlike):

            def _matmat(self, x):
                return mv(x)

        if self.inner_modification == 'normal':
            return sp.linalg.aslinearoperator(A)
        if self.inner_modification == 'sparse':
            # TODO(asi1024): Fix to return contiguous matrix.
            return sp.linalg.aslinearoperator(sp.csr_matrix(A))
        if self.inner_modification == 'linear_operator':
            return sp.linalg.LinearOperator(
                matvec=mv, rmatvec=rmv, dtype=A.dtype, shape=A.shape)
        if self.inner_modification == 'class_matvec':
            return HasMatvec()
        if self.inner_modification == 'class_matmat':
            return HasMatmat()
        assert False

    def _generate_linear_operator(self, xp, sp):
        A = testing.shaped_random((self.M, self.N), xp, self.dtype)

        if self.outer_modification == 'normal':
            return self._inner_cases(xp, sp, A)
        if self.outer_modification == 'transpose':
            # From SciPy 1.4 (scipy/scipy#9064)
            return self._inner_cases(xp, sp, A.T).T
        if self.outer_modification == 'hermitian':
            return self._inner_cases(xp, sp, A.T.conj()).H
        assert False

    @testing.numpy_cupy_allclose(sp_name='sp', rtol=1e-6)
    def test_matvec(self, xp, sp):
        linop = self._generate_linear_operator(xp, sp)
        x_1dim = testing.shaped_random((self.N,), xp, self.dtype)
        x_2dim = testing.shaped_random((self.N, 1), xp, self.dtype)
        return linop.matvec(x_1dim), linop.matvec(x_2dim)

    @testing.numpy_cupy_allclose(
        sp_name='sp', rtol=1e-6, contiguous_check=False)
    def test_matmat(self, xp, sp):
        linop = self._generate_linear_operator(xp, sp)
        x = testing.shaped_random((self.N, 8), xp, self.dtype)
        return linop.matmat(x)

    @testing.numpy_cupy_allclose(sp_name='sp', rtol=1e-6)
    def test_rmatvec(self, xp, sp):
        linop = self._generate_linear_operator(xp, sp)
        x_1dim = testing.shaped_random((self.M,), xp, self.dtype)
        x_2dim = testing.shaped_random((self.M, 1), xp, self.dtype)
        return linop.rmatvec(x_1dim), linop.rmatvec(x_2dim)

    @testing.numpy_cupy_allclose(
        sp_name='sp', rtol=1e-6, contiguous_check=False)
    def test_rmatmat(self, xp, sp):
        linop = self._generate_linear_operator(xp, sp)
        x = testing.shaped_random((self.M, 8), xp, self.dtype)
        return linop.rmatmat(x)

    @testing.numpy_cupy_allclose(
        sp_name='sp', rtol=1e-6, contiguous_check=False)
    def test_dot(self, xp, sp):
<<<<<<< HEAD
        A, A_array = self._outer_cases(xp, sp)
        M, N = A.shape
        x0 = xp.array([1, 2, 3])
        x1 = xp.array([[1], [2], [3]])
        x2 = xp.array([[1, 4], [2, 5], [3, 6]])
        cupy.testing.assert_array_equal(A.dot(x0), A_array.dot(x0))
        cupy.testing.assert_array_equal(A.dot(x1), A_array.dot(x1))
        cupy.testing.assert_array_equal(A.dot(x2), A_array.dot(x2))
        return (A.dot(x0), A.dot(x1), A.dot(x2))


@testing.with_requires('scipy>=1.4')
@testing.gpu
# tests adapted from scipy's tests of lobpcg
class TestLOBPCG:

    def _elasticRod(self, n, xp):
        """Build the matrices for the generalized eigenvalue problem of the
        fixed-free elastic rod vibration model.
        """
        L = 1.0
        le = L/n
        rho = 7.85e3
        S = 1.e-4
        E = 2.1e11
        mass = rho*S*le/6.
        k = E*S/le
        A = k*(xp.diag(xp.r_[2.*xp.ones(n-1), 1])-xp.diag(xp.ones(n-1), 1) -
               xp.diag(xp.ones(n-1), -1))
        B = mass*(xp.diag(xp.r_[4.*xp.ones(n-1), 2])+xp.diag(xp.ones(n-1), 1)
                  + xp.diag(xp.ones(n-1), -1))
        return A, B

    def _mikotaPair(self, n, xp):
        """Build a pair of full diagonal matrices for the generalized eigenvalue
        problem. The Mikota pair acts as a nice test since the eigenvalues are
        the squares of the integers n, n=1,2,...
        """
        x = xp.arange(1, n+1)
        B = xp.diag(1./x)
        y = xp.arange(n-1, 0, -1)
        z = xp.arange(2*n-1, 0, -2)
        A = xp.diag(z)-xp.diag(y, -1)-xp.diag(y, 1)
        return A, B

    def _compare_solutions(self, A, B, m, xp, sp):
        """Check eig vs. lobpcg consistency.
        """
        n = A.shape[0]
        numpy.random.seed(0)  # seeding is different in numpy and cupy!
        V = numpy.random.rand(n, m)
        X = scipy.linalg.orth(V)
        eigvals, _ = sp.linalg.lobpcg(A, xp.asarray(X), B=B, tol=1e-5,
                                      maxiter=30, largest=False)
        eigvals.sort()
        # converting to numpy below as there is no cupy general eigen value
        # in cupy at the moment
        w, _ = scipy.linalg.eig(cupy.asnumpy(A), b=cupy.asnumpy(B))
        w.sort()
        cupy.testing.assert_array_almost_equal(
                     w[:int(m/2)], cupy.asnumpy(eigvals[:int(m/2)]), decimal=2)
        return eigvals

    @testing.numpy_cupy_allclose(rtol=1e-5, atol=1e-5, sp_name='sp')
    def test_Small(self, xp, sp):
        eval_list = []
        A, B = self._elasticRod(10, xp)
        eval_list.append(self._compare_solutions(A, B, 10, xp, sp))
        A, B = self._mikotaPair(10, xp)
        eval_list.append(self._compare_solutions(A, B, 10, xp, sp))
        return eval_list

    @testing.numpy_cupy_allclose(rtol=1e-5, atol=1e-5, sp_name='sp')
    def test_ElasticRod(self, xp, sp):
        A, B = self._elasticRod(100, xp)
        return self._compare_solutions(A, B, 20, xp, sp)

    @testing.numpy_cupy_allclose(rtol=1e-5, atol=1e-5, sp_name='sp')
    def test_MikotaPair(self, xp, sp):
        A, B = self._mikotaPair(100, xp)
        return self._compare_solutions(A, B, 20, xp, sp)

    @testing.numpy_cupy_allclose(rtol=1e-5, atol=1e-5, sp_name='sp')
    def test_regression(self, xp, sp):
        """Check the eigenvalue of the identity matrix is one.
        """
        n = 10
        X = xp.ones((n, 1))
        A = xp.identity(n)
        w, _ = sp.linalg.lobpcg(A, X)
        cupy.testing.assert_allclose(w, xp.array([1]))
        return w

    @testing.numpy_cupy_allclose(rtol=1e-5, atol=1e-5, sp_name='sp')
    def test_diagonal(self, xp, sp):
        """Check for diagonal matrices.
        """
        numpy.random.seed(1234)
        # The system of interest is of size n x n.
        n = 100
        # We care about only m eigenpairs.
        m = 4
        # Define the generalized eigenvalue problem Av = cBv
        # where (c, v) is a generalized eigenpair,
        # We choose A to be the diagonal matrix whose entries are 1..n
        # and where B is chosen to be the identity matrix.
        vals = xp.arange(1, n+1, dtype=float)
        A = sp.diags([vals], [0], (n, n))
        B = sp.eye(n)
        # Let the preconditioner M be the inverse of A.
        M = sp.diags([1./vals], [0], (n, n))
        # Pick random initial vectors.
        X = xp.asarray(numpy.random.rand(n, m))
        # Require that the returned eigenvectors be in the orthogonal
        # complement of the first few standard basis vectors (Y)
        m_excluded = 3
        Y = xp.eye(n, m_excluded)

        eigvals, vecs = sp.linalg.lobpcg(A, X, B, M=M, Y=Y, tol=1e-4,
                                         maxiter=40, largest=False)

        cupy.testing.assert_allclose(eigvals, xp.arange(1+m_excluded,
                                     1+m_excluded+m))
        self._check_eigen(A, eigvals, vecs, xp, sp, rtol=1e-3, atol=1e-3)
        return eigvals

    def _check_eigen(self, M, w, V, xp, sp, rtol=1e-8, atol=1e-14):
        """Check if the eigenvalue residual is small.
        """
        mult_wV = xp.multiply(w, V)
        dot_MV = M.dot(V)
        cupy.testing.assert_allclose(mult_wV, dot_MV, rtol=rtol, atol=atol)

    def _check_fiedler(self, n, p, xp, sp):
        """Check the Fiedler vector computation.
        """
        eval_list = []
        numpy.random.seed(1234)
        col = numpy.zeros(n)
        col[1] = 1
        A = scipy.linalg.toeplitz(col)
        D = numpy.diag(A.sum(axis=1))
        L = D - A
        # Compute the full eigendecomposition using tricks, e.g.
        # http://www.cs.yale.edu/homes/spielman/561/2009/lect02-09.pdf
        tmp = numpy.pi * numpy.arange(n) / n
        analytic_w = 2 * (1 - numpy.cos(tmp))
        analytic_V = numpy.cos(numpy.outer(numpy.arange(n) + 1/2, tmp))
        self._check_eigen(L, analytic_w, analytic_V, numpy, scipy.sparse)
        # Compute the full eigendecomposition using eigh.
        eigh_w, eigh_V = scipy.linalg.eigh(L)
        self._check_eigen(L, eigh_w, eigh_V, numpy, scipy.sparse)
        # Check that the first eigenvalue is near zero and that the rest agree.
        cupy.testing.assert_array_less(numpy.abs([eigh_w[0], analytic_w[0]]),
                                       1e-14)
        cupy.testing.assert_allclose(eigh_w[1:], analytic_w[1:])

        # Check small lobpcg eigenvalues.
        X = analytic_V[:, :p]
        lobpcg_w, lobpcg_V = sp.linalg.lobpcg(xp.asarray(L), xp.asarray(X),
                                              largest=False)
        eval_list.append(lobpcg_w)
        cupy.testing.assert_array_equal(lobpcg_w.shape, (p,))
        cupy.testing.assert_array_equal(lobpcg_V.shape, (n, p))
        self._check_eigen(xp.asarray(L), lobpcg_w, lobpcg_V, xp, sp)
        cupy.testing.assert_array_less(xp.abs(xp.min(lobpcg_w)),
                                       xp.array(1e-14))
        cupy.testing.assert_allclose(xp.sort(lobpcg_w)[1:],
                                     xp.asarray(analytic_w[1:p]))

        # Check large lobpcg eigenvalues.
        X = analytic_V[:, -p:]
        lobpcg_w, lobpcg_V = sp.linalg.lobpcg(xp.asarray(L), xp.asarray(X),
                                              largest=True)
        eval_list.append(lobpcg_w)
        cupy.testing.assert_array_equal(lobpcg_w.shape, (p,))
        cupy.testing.assert_array_equal(lobpcg_V.shape, (n, p))
        self._check_eigen(xp.asarray(L), lobpcg_w, lobpcg_V, xp, sp)
        cupy.testing.assert_allclose(xp.sort(lobpcg_w),
                                     xp.asarray(analytic_w[-p:]))

        fiedler_guess = numpy.concatenate((numpy.ones(n//2),
                                          -numpy.ones(n-n//2)))
        X = numpy.vstack((numpy.ones(n), fiedler_guess)).T
        lobpcg_w, _ = sp.linalg.lobpcg(xp.asarray(L), xp.asarray(X),
                                       largest=False)
        # Mathematically, the smaller eigenvalue should be zero
        # and the larger should be the algebraic connectivity.
        lobpcg_w = xp.sort(lobpcg_w)
        eval_list.append(lobpcg_w)
        cupy.testing.assert_allclose(lobpcg_w, xp.asarray(analytic_w[:2]),
                                     atol=1e-14)
        return eval_list

    @testing.numpy_cupy_allclose(rtol=1e-5, atol=1e-5, sp_name='sp')
    def test_fiedler_small_8(self, xp, sp):
        """Check the dense workaround path for small matrices.
        """
        # This triggers the dense path because 8 < 2*5.
        return self._check_fiedler(8, 2, xp, sp)

    @testing.numpy_cupy_allclose(rtol=1e-5, atol=1e-5, sp_name='sp')
    def test_fiedler_large_12(self, xp, sp):
        """Check the dense workaround path avoided for non-small matrices.
        """
        # This does not trigger the dense path, because 2*5 <= 12.
        return self._check_fiedler(12, 2, xp, sp)

    @testing.numpy_cupy_allclose(rtol=1e-5, atol=1e-5, sp_name='sp')
    def test_eigs_consistency(self, xp, sp):
        """Check eigs vs. lobpcg consistency.
        """
        # The n=5 case tests the alternative small matrix code path
        param_arr = [(20, 1e-3), (5, 1e-8)]
        eval_list = []
        for n, _atol in param_arr:
            vals = xp.arange(1, n+1, dtype=xp.float64)
            A = sp.spdiags(vals, 0, n, n)
            numpy.random.seed(345678)
            X = xp.asarray(numpy.random.rand(n, 2))
            lvals, lvecs = sp.linalg.lobpcg(A, X, largest=True, maxiter=100)
            eval_list.append(lvals)
            try:  # cupyx.sparse.linalg.eigsh might not converge!
                vals, _ = sp.linalg.eigsh(A, k=2)
            except Exception as e:
                print("Exception: {} \n".format(e))
                continue
            self._check_eigen(A, lvals, lvecs, xp, sp, atol=_atol, rtol=0)
            cupy.testing.assert_allclose(xp.sort(vals), xp.sort(lvals),
                                         atol=1e-14)
        return eval_list

    def test_verbosity(self):
        """Check that nonzero verbosity level code runs.
        """
        A, B = self._elasticRod(100, cupy)
        n = A.shape[0]
        m = 20
        cupy.random.seed(0)
        V = numpy.random.rand(n, m)
        X = scipy.linalg.orth(V)
        _, _ = sparse.linalg.lobpcg(A, cupy.asarray(X), B=B, tol=1e-5,
                                    maxiter=30, largest=False,
                                    verbosityLevel=9)

    @testing.numpy_cupy_allclose(rtol=1e-5, atol=1e-5, sp_name='sp')
    def test_random_initial_float32(self, xp, sp):
        """Check lobpcg in float32 for specific initial.
        """
        numpy.random.seed(3)
        n = 50
        m = 4
        vals = -xp.arange(1, n + 1)
        A = sp.diags([vals], [0], (n, n))
        A = A.astype(xp.float32)
        X = xp.asarray(numpy.random.rand(n, m))
        X = X.astype(xp.float32)
        eigvals, _ = sp.linalg.lobpcg(A, X, tol=1e-3, maxiter=50,
                                      verbosityLevel=1)
        cupy.testing.assert_allclose(eigvals, -xp.arange(1, 1 + m), atol=1e-2)
        return eigvals

    def test_maxit_None(self):
        """Check lobpcg if maxit=None runs 20 iterations (the default)
        by checking the size of the iteration history output, which should
        be the number of iterations plus 2 (initial and final values).
        """
        cupy.random.seed(1566950023)
        n = 50
        m = 4
        vals = -cupy.arange(1, n + 1)
        A = sparse.diags([vals], [0], (n, n))
        A = A.astype(cupy.float32)
        X = cupy.random.randn(n, m)
        X = X.astype(cupy.float32)
        _, _, l_h = sparse.linalg.lobpcg(A, X, tol=1e-8, maxiter=20,
                                         retLambdaHistory=True)
        cupy.testing.assert_allclose(cupy.array(len(l_h)), cupy.array(20+2))

    @testing.numpy_cupy_allclose(rtol=1e-5, atol=1e-5, sp_name='sp')
    @pytest.mark.slow
    def test_diagonal_data_types(self, xp, sp):
        """Check lobpcg for diagonal matrices for all matrix types.
        """
        numpy.random.seed(1234)
        n = 40
        m = 4
        # Define the generalized eigenvalue problem Av = cBv
        # where (c, v) is a generalized eigenpair,
        # and where we choose A  and B to be diagonal.
        vals = xp.arange(1, n + 1)
        eval_list = []

        list_sparse_format = ['coo', 'csc', 'csr']
        sparse_formats = len(list_sparse_format)
        for s_f_i, s_f in enumerate(list_sparse_format):

            As64 = sp.diags([vals * vals], [0], (n, n), format=s_f)
            As32 = As64.astype(xp.float32)
            Af64 = As64.toarray()
            Af32 = Af64.astype(xp.float32)
            listA = [Af64, As64, Af32, As32]

            Bs64 = sp.diags([vals], [0], (n, n), format=s_f)
            Bf64 = Bs64.toarray()
            listB = [Bf64, Bs64]

            # Define the preconditioner function as LinearOperator.
            Ms64 = sp.diags([1./vals], [0], (n, n), format=s_f)

            def Ms64precond(x):
                return Ms64 @ x
            Ms64precondLO = sp.linalg.LinearOperator(matvec=Ms64precond,
                                                     matmat=Ms64precond,
                                                     shape=(n, n), dtype=float)
            Mf64 = Ms64.toarray()

            def Mf64precond(x):
                return Mf64 @ x
            Mf64precondLO = sp.linalg.LinearOperator(matvec=Mf64precond,
                                                     matmat=Mf64precond,
                                                     shape=(n, n), dtype=float)
            Ms32 = Ms64.astype(xp.float32)

            def Ms32precond(x):
                return Ms32 @ x
            Ms32precondLO = sp.linalg.LinearOperator(matvec=Ms32precond,
                                                     matmat=Ms32precond,
                                                     shape=(n, n),
                                                     dtype=xp.float32)
            Mf32 = Ms32.toarray()

            def Mf32precond(x):
                return Mf32 @ x
            Mf32precondLO = sp.linalg.LinearOperator(matvec=Mf32precond,
                                                     matmat=Mf32precond,
                                                     shape=(n, n),
                                                     dtype=xp.float32)
            listM = [None, Ms64precondLO, Mf64precondLO,
                     Ms32precondLO, Mf32precondLO]

            # Setup matrix of the initial approximation to the eigenvectors
            # (cannot be sparse array).
            Xf64 = xp.asarray(numpy.random.rand(n, m))
            Xf32 = Xf64.astype(xp.float32)
            listX = [Xf64, Xf32]

            # Require that returned eigenvectors be in the orthogonal
            # complement
            # of the first few standard basis vectors (cannot be sparse array).
            m_excluded = 3
            Yf64 = xp.eye(n, m_excluded, dtype=float)
            Yf32 = xp.eye(n, m_excluded, dtype=xp.float32)
            listY = [Yf64, Yf32]

            tests = list(itertools.product(listA, listB, listM, listX, listY))
            # to test here, instead of checking product of all input, output
            # types test each configuration for the first sparse format, and
            #  then for one additional sparse format. this takes 2/7=30% as
            # long as testing all configurations for all sparse formats.
            if s_f_i > 0:
                tests = tests[s_f_i - 1::sparse_formats-1]

            for A, B, M, X, Y in tests:
                eigvals, _ = sp.linalg.lobpcg(A, X, B=B, M=M, Y=Y, tol=1e-4,
                                              maxiter=100, largest=False)
                eval_list.append(eigvals)
                cupy.testing.assert_allclose(eigvals,
                                             xp.arange(1 + m_excluded,
                                                       1 + m_excluded + m))
        return eval_list
=======
        linop = self._generate_linear_operator(xp, sp)
        x0 = testing.shaped_random((self.N,), xp, self.dtype)
        x1 = testing.shaped_random((self.N, 1), xp, self.dtype)
        x2 = testing.shaped_random((self.N, 8), xp, self.dtype)
        return linop.dot(x0), linop.dot(x1), linop.dot(x2)

    @testing.numpy_cupy_allclose(
        sp_name='sp', rtol=1e-6, contiguous_check=False)
    def test_mul(self, xp, sp):
        linop = self._generate_linear_operator(xp, sp)
        x0 = testing.shaped_random((self.N,), xp, self.dtype)
        x1 = testing.shaped_random((self.N, 1), xp, self.dtype)
        x2 = testing.shaped_random((self.N, 8), xp, self.dtype)
        return linop * x0, linop * x1, linop * x2
>>>>>>> dbaeca08
<|MERGE_RESOLUTION|>--- conflicted
+++ resolved
@@ -656,16 +656,20 @@
     @testing.numpy_cupy_allclose(
         sp_name='sp', rtol=1e-6, contiguous_check=False)
     def test_dot(self, xp, sp):
-<<<<<<< HEAD
-        A, A_array = self._outer_cases(xp, sp)
-        M, N = A.shape
-        x0 = xp.array([1, 2, 3])
-        x1 = xp.array([[1], [2], [3]])
-        x2 = xp.array([[1, 4], [2, 5], [3, 6]])
-        cupy.testing.assert_array_equal(A.dot(x0), A_array.dot(x0))
-        cupy.testing.assert_array_equal(A.dot(x1), A_array.dot(x1))
-        cupy.testing.assert_array_equal(A.dot(x2), A_array.dot(x2))
-        return (A.dot(x0), A.dot(x1), A.dot(x2))
+        linop = self._generate_linear_operator(xp, sp)
+        x0 = testing.shaped_random((self.N,), xp, self.dtype)
+        x1 = testing.shaped_random((self.N, 1), xp, self.dtype)
+        x2 = testing.shaped_random((self.N, 8), xp, self.dtype)
+        return linop.dot(x0), linop.dot(x1), linop.dot(x2)
+
+    @testing.numpy_cupy_allclose(
+        sp_name='sp', rtol=1e-6, contiguous_check=False)
+    def test_mul(self, xp, sp):
+        linop = self._generate_linear_operator(xp, sp)
+        x0 = testing.shaped_random((self.N,), xp, self.dtype)
+        x1 = testing.shaped_random((self.N, 1), xp, self.dtype)
+        x2 = testing.shaped_random((self.N, 8), xp, self.dtype)
+        return linop * x0, linop * x1, linop * x2
 
 
 @testing.with_requires('scipy>=1.4')
@@ -1027,20 +1031,4 @@
                 cupy.testing.assert_allclose(eigvals,
                                              xp.arange(1 + m_excluded,
                                                        1 + m_excluded + m))
-        return eval_list
-=======
-        linop = self._generate_linear_operator(xp, sp)
-        x0 = testing.shaped_random((self.N,), xp, self.dtype)
-        x1 = testing.shaped_random((self.N, 1), xp, self.dtype)
-        x2 = testing.shaped_random((self.N, 8), xp, self.dtype)
-        return linop.dot(x0), linop.dot(x1), linop.dot(x2)
-
-    @testing.numpy_cupy_allclose(
-        sp_name='sp', rtol=1e-6, contiguous_check=False)
-    def test_mul(self, xp, sp):
-        linop = self._generate_linear_operator(xp, sp)
-        x0 = testing.shaped_random((self.N,), xp, self.dtype)
-        x1 = testing.shaped_random((self.N, 1), xp, self.dtype)
-        x2 = testing.shaped_random((self.N, 8), xp, self.dtype)
-        return linop * x0, linop * x1, linop * x2
->>>>>>> dbaeca08
+        return eval_list