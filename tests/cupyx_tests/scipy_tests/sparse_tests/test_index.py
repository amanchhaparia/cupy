--- conflicted
+++ resolved
@@ -41,9 +41,6 @@
             min_h = min
 
         if min is not None:
-<<<<<<< HEAD
-            expected = a.get()
-=======
             expected = a.get()[maj_h, min_h]
             actual = a[maj, min]
             cupy.cuda.Stream.null.synchronize()
@@ -108,7 +105,6 @@
 
     def test_major_scalar_minor_fancy(self):
         self._run(5, [1, 5, 4])
->>>>>>> 034a891c
 
             cpu_start = time.time()
             expected[maj, min] = data
@@ -116,13 +112,6 @@
 
             actual = a
 
-<<<<<<< HEAD
-            gpu_start = time.time()
-            actual[maj, min] = data
-            gpu_stop = time.time() - gpu_start
-        else:
-            expected = a.get()
-=======
     def test_major_all_minor_all(self):
         self._run(slice(None), slice(None))
 
@@ -192,7 +181,6 @@
         self._run(slice(10, 1, 2), slice(None))
         self._run(slice(10, 2, 5), slice(None))
         self._run(slice(10, 0, 10), slice(None))
->>>>>>> 034a891c
 
             cpu_start = time.time()
             expected[maj] = data
