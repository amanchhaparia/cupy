import contextlib
import io
import os
import pickle
import subprocess
import sys
import tempfile
import unittest
from unittest import mock

import pytest

import cupy
from cupy import testing
<<<<<<< HEAD
from cupy import util
from cupy._core import _accelerator
=======
from cupy import _util
from cupy.core import _accelerator
>>>>>>> cd2550f1
from cupy.cuda import compiler
from cupy.cuda import memory


_test_source1 = r'''
extern "C" __global__
void test_sum(const float* x1, const float* x2, float* y, unsigned int N) {
    int tid = blockDim.x * blockIdx.x + threadIdx.x;
    if (tid < N)
        y[tid] = x1[tid] + x2[tid];
}
'''

_test_compile_src = r'''
extern "C" __global__
void test_op(const float* x1, const float* x2, float* y, unsigned int N) {
    int tid = blockDim.x * blockIdx.x + threadIdx.x;
    int j;  // To generate a warning to appear in the log stream
    if (tid < N)
        y[tid] = x1[tid] OP x2[tid];
}
'''

# test compiling and invoking multiple kernels in one single .cubin
_test_source2 = r'''
extern "C"{

__global__ void test_sum(const float* x1, const float* x2, float* y, \
                         unsigned int N)
{
    unsigned int tid = blockDim.x * blockIdx.x + threadIdx.x;
    if (tid < N)
    {
        y[tid] = x1[tid] + x2[tid];
    }
}

__global__ void test_multiply(const float* x1, const float* x2, float* y, \
                              unsigned int N)
{
    unsigned int tid = blockDim.x * blockIdx.x + threadIdx.x;
    if (tid < N)
    {
        y[tid] = x1[tid] * x2[tid];
    }
}

}
'''

# test C macros
_test_source3 = r'''
#ifndef PRECISION
    #define PRECISION 2
#endif

#if PRECISION == 2
    #define TYPE double
#elif PRECISION == 1
    #define TYPE float
#else
    #error precision not supported
#endif

extern "C"{

__global__ void test_sum(const TYPE* x1, const TYPE* x2, TYPE* y, \
                         unsigned int N)
{
    unsigned int tid = blockDim.x * blockIdx.x + threadIdx.x;
    if (tid < N)
    {
        y[tid] = x1[tid] + x2[tid];
    }
}

__global__ void test_multiply(const TYPE* x1, const TYPE* x2, TYPE* y, \
                              unsigned int N)
{
    unsigned int tid = blockDim.x * blockIdx.x + threadIdx.x;
    if (tid < N)
    {
        y[tid] = x1[tid] * x2[tid];
    }
}

}
'''

# dynamic parallelism
_test_source4 = r'''
extern "C"{

__global__ void test_kernel_inner(float *arr, int N)
{
    unsigned int tid = blockDim.x * blockIdx.x + threadIdx.x;

    if (tid < N)
        arr[tid] = 1.0;
}

__global__ void test_kernel(float *arr, int N, int inner_blk)
{
    unsigned int tid = blockDim.x * blockIdx.x + threadIdx.x;

    if (tid < N/inner_blk)
        test_kernel_inner<<<1, inner_blk>>>(arr+tid*inner_blk, inner_blk);
}

}
'''

# to generate cubin/ptx
_test_source5 = r'''
extern "C" __global__
void test_div(const float* x1, const float* x2, float* y, unsigned int N) {
    int tid = blockDim.x * blockIdx.x + threadIdx.x;
    if (tid < N)
        y[tid] = x1[tid] / (x2[tid] + 1.0);
}
'''

_test_cuComplex = r'''
#include <cuComplex.h>
#define N 100

extern "C"{
/* ------------------- double complex ------------------- */

__global__ void test_add(cuDoubleComplex* arr1, cuDoubleComplex* arr2,
                         cuDoubleComplex* out) {
    unsigned int tid = blockDim.x * blockIdx.x + threadIdx.x;
    if (tid < N) {
        out[tid] = cuCadd(arr1[tid], arr2[tid]);
    }
}

__global__ void test_sub(cuDoubleComplex* arr1, cuDoubleComplex* arr2,
                         cuDoubleComplex* out) {
    unsigned int tid = blockDim.x * blockIdx.x + threadIdx.x;
    if (tid < N) {
        out[tid] = cuCsub(arr1[tid], arr2[tid]);
    }
}

__global__ void test_mul(cuDoubleComplex* arr1, cuDoubleComplex* arr2,
                         cuDoubleComplex* out) {
    unsigned int tid = blockDim.x * blockIdx.x + threadIdx.x;
    if (tid < N) {
        out[tid] = cuCmul(arr1[tid], arr2[tid]);
    }
}

__global__ void test_div(cuDoubleComplex* arr1, cuDoubleComplex* arr2,
                         cuDoubleComplex* out) {
    unsigned int tid = blockDim.x * blockIdx.x + threadIdx.x;
    if (tid < N) {
        out[tid] = cuCdiv(arr1[tid], arr2[tid]);
    }
}

__global__ void test_conj(cuDoubleComplex* arr, cuDoubleComplex* out) {
    unsigned int tid = blockDim.x * blockIdx.x + threadIdx.x;
    if (tid < N) {
        out[tid] = cuConj(arr[tid]);
    }
}

__global__ void test_abs(cuDoubleComplex* arr, double* out) {
    unsigned int tid = blockDim.x * blockIdx.x + threadIdx.x;
    if (tid < N) {
        out[tid] = cuCabs(arr[tid]);
    }
}

__global__ void test_fma(cuDoubleComplex* A, cuDoubleComplex* B,
                         cuDoubleComplex* C, cuDoubleComplex* out) {
    unsigned int tid = blockDim.x * blockIdx.x + threadIdx.x;
    if (tid < N) {
        out[tid] = cuCfma(A[tid], B[tid], C[tid]);
    }
}

__global__ void test_make(cuDoubleComplex* arr) {
    unsigned int tid = blockDim.x * blockIdx.x + threadIdx.x;
    cuDoubleComplex out = make_cuDoubleComplex(1.8, 2.9);
    if (tid < N) {
        arr[tid] = make_cuDoubleComplex(cuCreal(out), -3.*cuCimag(out));
    }
}

__global__ void test_downcast(cuDoubleComplex* arr, cuComplex* out) {
    unsigned int tid = blockDim.x * blockIdx.x + threadIdx.x;
    if (tid < N) {
        out[tid] = cuComplexDoubleToFloat(arr[tid]);
    }
}

__global__ void test_add_scalar(cuDoubleComplex* arr, cuDoubleComplex scalar,
                                cuDoubleComplex* out) {
    unsigned int tid = blockDim.x * blockIdx.x + threadIdx.x;
    if (tid < N) {
        out[tid] = cuCadd(arr[tid], scalar);
    }
}

/* ------------------- single complex ------------------- */

__global__ void test_addf(cuComplex* arr1, cuComplex* arr2,
                          cuComplex* out) {
    unsigned int tid = blockDim.x * blockIdx.x + threadIdx.x;
    if (tid < N) {
        out[tid] = cuCaddf(arr1[tid], arr2[tid]);
    }
}

__global__ void test_subf(cuComplex* arr1, cuComplex* arr2,
                          cuComplex* out) {
    unsigned int tid = blockDim.x * blockIdx.x + threadIdx.x;
    if (tid < N) {
        out[tid] = cuCsubf(arr1[tid], arr2[tid]);
    }
}

__global__ void test_mulf(cuComplex* arr1, cuComplex* arr2,
                          cuComplex* out) {
    unsigned int tid = blockDim.x * blockIdx.x + threadIdx.x;
    if (tid < N) {
        out[tid] = cuCmulf(arr1[tid], arr2[tid]);
    }
}

__global__ void test_divf(cuComplex* arr1, cuComplex* arr2,
                          cuComplex* out) {
    unsigned int tid = blockDim.x * blockIdx.x + threadIdx.x;
    if (tid < N) {
        out[tid] = cuCdivf(arr1[tid], arr2[tid]);
    }
}

__global__ void test_conjf(cuComplex* arr, cuComplex* out) {
    unsigned int tid = blockDim.x * blockIdx.x + threadIdx.x;
    if (tid < N) {
        out[tid] = cuConjf(arr[tid]);
    }
}

__global__ void test_absf(cuFloatComplex* arr, float* out) {
    unsigned int tid = blockDim.x * blockIdx.x + threadIdx.x;
    if (tid < N) {
        out[tid] = cuCabsf(arr[tid]);
    }
}

__global__ void test_fmaf(cuFloatComplex* A, cuFloatComplex* B,
                          cuFloatComplex* C, cuFloatComplex* out) {
    unsigned int tid = blockDim.x * blockIdx.x + threadIdx.x;
    if (tid < N) {
        out[tid] = cuCfmaf(A[tid], B[tid], C[tid]);
    }
}

__global__ void test_makef(cuComplex* arr) {
    unsigned int tid = blockDim.x * blockIdx.x + threadIdx.x;
    cuComplex out = make_cuFloatComplex(1.8, 2.9);
    if (tid < N) {
        arr[tid] = make_cuFloatComplex(cuCrealf(out), -3.*cuCimagf(out));
    }
}

__global__ void test_upcast(cuComplex* arr, cuDoubleComplex* out) {
    unsigned int tid = blockDim.x * blockIdx.x + threadIdx.x;
    if (tid < N) {
        out[tid] = cuComplexFloatToDouble(arr[tid]);
    }
}

__global__ void test_addf_scalar(cuComplex* arr, cuComplex scalar,
                                 cuComplex* out) {
    unsigned int tid = blockDim.x * blockIdx.x + threadIdx.x;
    if (tid < N) {
        out[tid] = cuCadd(arr[tid], scalar);
    }
}

}
'''

test_const_mem = r'''
extern "C"{
__constant__ float some_array[100];

__global__ void multiply_by_const(float* x, int N) {
    int id = threadIdx.x + blockIdx.x * blockDim.x;

    if (id < N) {
        x[id] *= some_array[id];
    }
}
}
'''

test_cxx_template = r'''
#include <cupy/complex.cuh>

template<typename T>
__global__ void my_sqrt(T* input, int N) {
  unsigned int x = blockIdx.x * blockDim.x + threadIdx.x;
  if (x < N) {
    input[x] *= input[x];
  }
}

__global__ void my_func(double* input, int N) {
  unsigned int x = blockIdx.x * blockDim.x + threadIdx.x;
  if (x < N) {
    input[x] *= input[x];
  }
}
'''

test_cast = r'''
extern "C" __global__ void my_func(void* input, int N) {
  double* arr = (double*)(input);
  unsigned int x = blockIdx.x * blockDim.x + threadIdx.x;
  if (x < N) {
    arr[x] = 3.0 * arr[x] - 8.0;
  }
}
'''


@contextlib.contextmanager
def use_temporary_cache_dir():
    target1 = 'cupy.cuda.compiler.get_cache_dir'
    target2 = 'cupy.cuda.compiler._empty_file_preprocess_cache'
    temp_cache = {}
    with tempfile.TemporaryDirectory() as path:
        with mock.patch(target1, lambda: path):
            with mock.patch(target2, temp_cache):
                yield path


@contextlib.contextmanager
def compile_in_memory(in_memory):
    target = 'cupy.cuda.compiler._get_bool_env_variable'

    def new_target(name, default):
        if name == 'CUPY_CACHE_IN_MEMORY':
            return in_memory
        else:
            # below is the source code of _get_bool_env_variable
            val = os.environ.get(name)
            if val is None or len(val) == 0:
                return default
            try:
                return int(val) == 1
            except ValueError:
                return False

    with mock.patch(target, new_target) as m:
        yield m


@testing.parameterize(
    # First test NVRTC
    {'backend': 'nvrtc', 'in_memory': False},
    # this run will read from in-memory cache
    {'backend': 'nvrtc', 'in_memory': True},
    # this run will force recompilation
    {'backend': 'nvrtc', 'in_memory': True, 'clean_up': True},
    # Below is the same set of NVRTC tests, with Jitify turned on. For tests
    # that can already pass, it shouldn't matter whether Jitify is on or not,
    # and the only side effect is to add overhead. It doesn't make sense to
    # test NVCC + Jitify.
    {'backend': 'nvrtc', 'in_memory': False, 'jitify': True},
    {'backend': 'nvrtc', 'in_memory': True, 'jitify': True},
    {'backend': 'nvrtc', 'in_memory': True, 'clean_up': True, 'jitify': True},
    # Finally, we test NVCC
    {'backend': 'nvcc', 'in_memory': False},
)
class TestRaw(unittest.TestCase):

    def setUp(self):
        if hasattr(self, 'clean_up'):
            _util.clear_memo()
        self.dev = cupy.cuda.runtime.getDevice()
        assert self.dev != 1
        if not hasattr(self, 'jitify'):
            self.jitify = False
        if cupy.cuda.runtime.is_hip and self.jitify:
            self.skipTest('Jitify does not support ROCm/HIP')

        self.temporary_cache_dir_context = use_temporary_cache_dir()
        self.in_memory_context = compile_in_memory(self.in_memory)
        self.cache_dir = self.temporary_cache_dir_context.__enter__()
        self.in_memory_context.__enter__()

        self.kern = cupy.RawKernel(
            _test_source1, 'test_sum',
            backend=self.backend, jitify=self.jitify)
        self.mod2 = cupy.RawModule(
            code=_test_source2,
            backend=self.backend, jitify=self.jitify)
        self.mod3 = cupy.RawModule(
            code=_test_source3,
            options=('-DPRECISION=2',),
            backend=self.backend, jitify=self.jitify)

    def tearDown(self):
        if (self.in_memory
                and _accelerator.ACCELERATOR_CUB not in
                _accelerator.get_reduction_accelerators()):
            # should not write any file to the cache dir, but the CUB reduction
            # kernel uses nvcc, with which I/O cannot be avoided
            files = os.listdir(self.cache_dir)
            for f in files:
                if f == 'test_load_cubin.cu':
                    count = 1
                    break
            else:
                count = 0
            assert len(files) == count

        self.in_memory_context.__exit__(*sys.exc_info())
        self.temporary_cache_dir_context.__exit__(*sys.exc_info())

    def _helper(self, kernel, dtype):
        N = 10
        x1 = cupy.arange(N**2, dtype=dtype).reshape(N, N)
        x2 = cupy.ones((N, N), dtype=dtype)
        y = cupy.zeros((N, N), dtype=dtype)
        kernel((N,), (N,), (x1, x2, y, N**2))
        return x1, x2, y

    def test_basic(self):
        x1, x2, y = self._helper(self.kern, cupy.float32)
        assert cupy.allclose(y, x1 + x2)

    def test_kernel_attributes(self):
        attrs = self.kern.attributes
        for attribute in ['binary_version',
                          'cache_mode_ca',
                          'const_size_bytes',
                          'local_size_bytes',
                          'max_dynamic_shared_size_bytes',
                          'max_threads_per_block',
                          'num_regs',
                          'preferred_shared_memory_carveout',
                          'ptx_version',
                          'shared_size_bytes']:
            assert attribute in attrs
        # TODO(leofang): investigate why this fails on ROCm 3.5.0
        if not cupy.cuda.runtime.is_hip:
            assert self.kern.num_regs > 0
        assert self.kern.max_threads_per_block > 0
        assert self.kern.shared_size_bytes == 0

    def test_module(self):
        module = self.mod2
        ker_sum = module.get_function('test_sum')
        ker_times = module.get_function('test_multiply')

        x1, x2, y = self._helper(ker_sum, cupy.float32)
        assert cupy.allclose(y, x1 + x2)

        x1, x2, y = self._helper(ker_times, cupy.float32)
        assert cupy.allclose(y, x1 * x2)

    def test_compiler_flag(self):
        module = self.mod3
        ker_sum = module.get_function('test_sum')
        ker_times = module.get_function('test_multiply')

        x1, x2, y = self._helper(ker_sum, cupy.float64)
        assert cupy.allclose(y, x1 + x2)

        x1, x2, y = self._helper(ker_times, cupy.float64)
        assert cupy.allclose(y, x1 * x2)

    def test_invalid_compiler_flag(self):
        if cupy.cuda.runtime.is_hip and self.backend == 'nvrtc':
            self.skipTest('hiprtc does not handle #error macro properly')

        if self.jitify:
            ex_type = cupy.cuda.compiler.JitifyException
        else:
            ex_type = cupy.cuda.compiler.CompileException

        with pytest.raises(ex_type) as ex:
            mod = cupy.RawModule(code=_test_source3,
                                 options=('-DPRECISION=3',),
                                 backend=self.backend,
                                 jitify=self.jitify)
            mod.get_function('test_sum')  # enforce compilation

        if not self.jitify:
            assert 'precision not supported' in str(ex.value)

    def _generate_file(self, ext: str):
        # generate cubin/ptx by calling nvcc/hipcc

        if not cupy.cuda.runtime.is_hip:
            cc = cupy.cuda.get_nvcc_path()
            arch = '-gencode=arch=compute_{CC},code=sm_{CC}'.format(
                CC=compiler._get_arch())
            code = _test_source5
        else:
            # TODO(leofang): expose get_hipcc_path() to cupy.cuda?
            cc = cupy._environment.get_hipcc_path()
            arch = '-v'  # dummy
            code = compiler._convert_to_hip_source(_test_source5, None, False)
        # split() is needed because nvcc could come from the env var NVCC
        cmd = cc.split()
        source = '{}/test_load_cubin.cu'.format(self.cache_dir)
        file_path = self.cache_dir + 'test_load_cubin'
        with open(source, 'w') as f:
            f.write(code)
        if not cupy.cuda.runtime.is_hip:
            if ext == 'cubin':
                file_path += '.cubin'
                flag = '-cubin'
            elif ext == 'ptx':
                file_path += '.ptx'
                flag = '-ptx'
            else:
                raise ValueError
        else:
            file_path += '.hsaco'
            flag = '--genco'
        cmd += [arch, flag, source, '-o', file_path]
        cc = 'nvcc' if not cupy.cuda.runtime.is_hip else 'hipcc'
        compiler._run_cc(cmd, self.cache_dir, cc)

        return file_path

    @unittest.skipIf(cupy.cuda.runtime.is_hip, 'HIP uses hsaco, not cubin')
    def test_load_cubin(self):
        # generate cubin in the temp dir
        file_path = self._generate_file('cubin')

        # load cubin and test the kernel
        mod = cupy.RawModule(path=file_path, backend=self.backend)
        ker = mod.get_function('test_div')
        x1, x2, y = self._helper(ker, cupy.float32)
        assert cupy.allclose(y, x1 / (x2 + 1.0))

    @unittest.skipIf(cupy.cuda.runtime.is_hip, 'HIP uses hsaco, not ptx')
    def test_load_ptx(self):
        # generate ptx in the temp dir
        file_path = self._generate_file('ptx')

        # load ptx and test the kernel
        mod = cupy.RawModule(path=file_path, backend=self.backend)
        ker = mod.get_function('test_div')
        x1, x2, y = self._helper(ker, cupy.float32)
        assert cupy.allclose(y, x1 / (x2 + 1.0))

    @unittest.skipIf(not cupy.cuda.runtime.is_hip,
                     'CUDA uses cubin/ptx, not hsaco')
    def test_load_hsaco(self):
        # generate hsaco in the temp dir
        file_path = self._generate_file('hsaco')

        # load cubin and test the kernel
        mod = cupy.RawModule(path=file_path, backend=self.backend)
        ker = mod.get_function('test_div')
        x1, x2, y = self._helper(ker, cupy.float32)
        assert cupy.allclose(y, x1 / (x2 + 1.0))

    def test_module_load_failure(self):
        # in principle this test is better done in test_driver.py, but
        # this error is more likely to appear when using RawModule, so
        # let us do it here
        with pytest.raises(cupy.cuda.driver.CUDADriverError) as ex:
            mod = cupy.RawModule(
                path=os.path.expanduser('~/this_does_not_exist.cubin'),
                backend=self.backend)
            mod.get_function('nonexisting_kernel')  # enforce loading
        assert ('CUDA_ERROR_FILE_NOT_FOUND' in str(ex.value)  # CUDA
                or 'hipErrorFileNotFound' in str(ex.value))  # HIP

    def test_module_neither_code_nor_path(self):
        with pytest.raises(TypeError):
            cupy.RawModule()

    def test_module_both_code_and_path(self):
        with pytest.raises(TypeError):
            cupy.RawModule(
                code=_test_source1,
                path='test.cubin')

    def test_get_function_failure(self):
        # in principle this test is better done in test_driver.py, but
        # this error is more likely to appear when using RawModule, so
        # let us do it here
        with pytest.raises(cupy.cuda.driver.CUDADriverError) as ex:
            self.mod2.get_function('no_such_kernel')
        assert ('CUDA_ERROR_NOT_FOUND' in str(ex.value)  # for CUDA
                or 'hipErrorNotFound' in str(ex.value))  # for HIP

    @unittest.skipIf(cupy.cuda.runtime.is_hip,
                     'ROCm/HIP does not support dynamic parallelism')
    def test_dynamical_parallelism(self):
        ker = cupy.RawKernel(_test_source4, 'test_kernel', options=('-dc',),
                             backend=self.backend, jitify=self.jitify)
        N = 169
        inner_chunk = 13
        x = cupy.zeros((N,), dtype=cupy.float32)
        ker((1,), (N//inner_chunk,), (x, N, inner_chunk))
        assert (x == 1.0).all()

    def test_dynamical_parallelism_compile_failure(self):
        # no option for separate compilation is given should cause an error
        ker = cupy.RawKernel(_test_source4, 'test_kernel',
                             backend=self.backend, jitify=self.jitify)
        N = 10
        inner_chunk = 2
        x = cupy.zeros((N,), dtype=cupy.float32)
        if self.backend == 'nvrtc' and not cupy.cuda.runtime.is_hip:
            # raised when calling ls.complete()
            error = cupy.cuda.driver.CUDADriverError
        else:  # nvcc, hipcc, hiprtc
            error = cupy.cuda.compiler.CompileException
        with pytest.raises(error):
            ker((1,), (N//inner_chunk,), (x, N, inner_chunk))

    @unittest.skipIf(cupy.cuda.runtime.is_hip,
                     'HIP code should not use cuFloatComplex')
    def test_cuFloatComplex(self):
        N = 100
        block = 32
        grid = (N + block - 1) // block
        dtype = cupy.complex64

        mod = cupy.RawModule(
            code=_test_cuComplex,
            translate_cucomplex=True,
            jitify=self.jitify)
        a = cupy.random.random((N,)) + 1j*cupy.random.random((N,))
        a = a.astype(dtype)
        b = cupy.random.random((N,)) + 1j*cupy.random.random((N,))
        b = b.astype(dtype)
        c = cupy.random.random((N,)) + 1j*cupy.random.random((N,))
        c = c.astype(dtype)
        out = cupy.zeros((N,), dtype=dtype)
        out_float = cupy.zeros((N,), dtype=cupy.float32)
        out_up = cupy.zeros((N,), dtype=cupy.complex128)

        ker = mod.get_function('test_addf')
        ker((grid,), (block,), (a, b, out))
        assert (out == a + b).all()

        ker = mod.get_function('test_subf')
        ker((grid,), (block,), (a, b, out))
        assert (out == a - b).all()

        ker = mod.get_function('test_mulf')
        ker((grid,), (block,), (a, b, out))
        assert cupy.allclose(out, a * b)

        ker = mod.get_function('test_divf')
        ker((grid,), (block,), (a, b, out))
        assert (out == a / b).all()

        ker = mod.get_function('test_conjf')
        ker((grid,), (block,), (a, out))
        assert (out == cupy.conj(a)).all()

        ker = mod.get_function('test_absf')
        ker((grid,), (block,), (a, out_float))
        assert (out_float == cupy.abs(a)).all()

        ker = mod.get_function('test_fmaf')
        ker((grid,), (block,), (a, b, c, out))
        assert cupy.allclose(out, a * b + c)

        ker = mod.get_function('test_makef')
        ker((grid,), (block,), (out,))
        # because of precision issue, the (A==B).all() semantics would fail
        assert cupy.allclose(out, 1.8 - 1j * 8.7)

        ker = mod.get_function('test_upcast')
        ker((grid,), (block,), (a, out_up))
        assert (out_up == a.astype(cupy.complex128)).all()

        # NumPy scalars.
        b = cupy.complex64(2 + 3j)
        ker = mod.get_function('test_addf_scalar')
        ker((grid,), (block,), (a, b, out))
        assert (out == a + b).all()

    @unittest.skipIf(cupy.cuda.runtime.is_hip,
                     'HIP code should not use cuDoubleComplex')
    def test_cuDoubleComplex(self):
        N = 100
        block = 32
        grid = (N + block - 1) // block
        dtype = cupy.complex128

        mod = cupy.RawModule(
            code=_test_cuComplex,
            translate_cucomplex=True,
            jitify=self.jitify)
        a = cupy.random.random((N,)) + 1j*cupy.random.random((N,))
        a = a.astype(dtype)
        b = cupy.random.random((N,)) + 1j*cupy.random.random((N,))
        b = b.astype(dtype)
        c = cupy.random.random((N,)) + 1j*cupy.random.random((N,))
        c = c.astype(dtype)
        out = cupy.zeros((N,), dtype=dtype)
        out_float = cupy.zeros((N,), dtype=cupy.float64)
        out_down = cupy.zeros((N,), dtype=cupy.complex64)

        ker = mod.get_function('test_add')
        ker((grid,), (block,), (a, b, out))
        assert (out == a + b).all()

        ker = mod.get_function('test_sub')
        ker((grid,), (block,), (a, b, out))
        assert (out == a - b).all()

        ker = mod.get_function('test_mul')
        ker((grid,), (block,), (a, b, out))
        assert cupy.allclose(out, a * b)

        ker = mod.get_function('test_div')
        ker((grid,), (block,), (a, b, out))
        assert (out == a / b).all()

        ker = mod.get_function('test_conj')
        ker((grid,), (block,), (a, out))
        assert (out == cupy.conj(a)).all()

        ker = mod.get_function('test_abs')
        ker((grid,), (block,), (a, out_float))
        assert (out_float == cupy.abs(a)).all()

        ker = mod.get_function('test_fma')
        ker((grid,), (block,), (a, b, c, out))
        assert cupy.allclose(out, a * b + c)

        ker = mod.get_function('test_make')
        ker((grid,), (block,), (out,))
        assert (out == 1.8 - 1j * 8.7).all()

        ker = mod.get_function('test_downcast')
        ker((grid,), (block,), (a, out_down))
        assert (out_down == a.astype(cupy.complex64)).all()

        # NumPy scalars.
        b = cupy.complex128(2 + 3j)
        ker = mod.get_function('test_add_scalar')
        ker((grid,), (block,), (a, b, out))
        assert (out == a + b).all()

        # Python scalars.
        b = 2 + 3j
        ker = mod.get_function('test_add_scalar')
        ker((grid,), (block,), (a, b, out))
        assert (out == a + b).all()

    def test_const_memory(self):
        mod = cupy.RawModule(code=test_const_mem,
                             backend=self.backend,
                             jitify=self.jitify)
        ker = mod.get_function('multiply_by_const')
        mem_ptr = mod.get_global('some_array')
        const_arr = cupy.ndarray((100,), cupy.float32, mem_ptr)
        data = cupy.arange(100, dtype=cupy.float32)
        const_arr[...] = data
        output_arr = cupy.ones(100, dtype=cupy.float32)
        ker((1,), (100,), (output_arr, cupy.int32(100)))
        assert (data == output_arr).all()

    def test_template_specialization(self):
        if self.backend == 'nvcc':
            self.skipTest('nvcc does not support template specialization')

        # TODO(leofang): investigate why hiprtc generates a wrong source code
        # when the same code is compiled and discarded. It seems hiprtc has
        # an internal cache that conflicts with the 2nd compilation attempt.
        if cupy.cuda.runtime.is_hip and hasattr(self, 'clean_up'):
            self.skipTest('skip a potential hiprtc bug')

        # compile code
        name_expressions = ['my_sqrt<int>', 'my_sqrt<float>',
                            'my_sqrt<complex<double>>', 'my_func']
        mod = cupy.RawModule(code=test_cxx_template,
                             options=('--std=c++11',),
                             name_expressions=name_expressions,
                             jitify=self.jitify)

        dtypes = (cupy.int32, cupy.float32, cupy.complex128, cupy.float64)
        for ker_T, dtype in zip(name_expressions, dtypes):
            # get specialized kernels
            if cupy.cuda.runtime.is_hip:
                # TODO(leofang): investigate why getLoweredName has no error
                # but returns an empty string for my_sqrt<complex<double>>
                mangled_name = mod.module.mapping.get(ker_T)
                if mangled_name == '':
                    continue
            ker = mod.get_function(ker_T)

            # prepare inputs & expected outputs
            in_arr = cupy.testing.shaped_random((10,), dtype=dtype)
            out_arr = in_arr**2

            # run
            ker((1,), (10,), (in_arr, 10))

            # check results
            assert cupy.allclose(in_arr, out_arr)

    def test_template_failure(self):
        name_expressions = ['my_sqrt<int>']

        # 1. nvcc is disabled for this feature
        if self.backend == 'nvcc':
            with pytest.raises(ValueError) as e:
                cupy.RawModule(code=test_cxx_template, backend=self.backend,
                               options=('--std=c++11',),
                               name_expressions=name_expressions)
            assert 'nvrtc' in str(e.value)
            return  # the rest of tests do not apply to nvcc

        # 2. compile code without specializations
        mod = cupy.RawModule(code=test_cxx_template,
                             options=('--std=c++11',),
                             jitify=self.jitify)
        # ...try to get a specialized kernel
        match = ('named symbol not found' if not cupy.cuda.runtime.is_hip else
                 'hipErrorNotFound')
        with pytest.raises(cupy.cuda.driver.CUDADriverError, match=match):
            mod.get_function('my_sqrt<int>')

        # 3. compile code without specifying C++ standard
        with pytest.raises(ValueError):
            cupy.RawModule(code=test_cxx_template,
                           name_expressions=name_expressions,
                           jitify=self.jitify)

        # 4. try to fetch something we didn't specialize for
        mod = cupy.RawModule(code=test_cxx_template,
                             options=('--std=c++11',),
                             name_expressions=name_expressions,
                             jitify=self.jitify)
        if cupy.cuda.runtime.is_hip:
            msg = 'hipErrorNotFound'
        else:
            msg = 'named symbol not found'
        with pytest.raises(cupy.cuda.driver.CUDADriverError, match=msg):
            mod.get_function('my_sqrt<double>')

    def test_raw_pointer(self):
        mod = cupy.RawModule(code=test_cast,
                             backend=self.backend,
                             jitify=self.jitify)
        ker = mod.get_function('my_func')

        a = cupy.ones((100,), dtype=cupy.float64)
        memptr = memory.alloc(100 * a.dtype.itemsize)
        memptr.copy_from(a.data, 100 * a.dtype.itemsize)  # one-initialize
        b = cupy.ndarray((100,), cupy.float64, memptr=memptr)

        ker((1,), (100,), (memptr, 100))
        a = 3. * a - 8.
        assert (a == b).all()

    @testing.multi_gpu(2)
    def test_context_switch_RawKernel(self):
        # run test_basic() on another device

        # we need to launch it once to force compiling
        x1, x2, y = self._helper(self.kern, cupy.float32)

        with cupy.cuda.Device(1):
            x1, x2, y = self._helper(self.kern, cupy.float32)
            assert cupy.allclose(y, x1 + x2)

    @testing.multi_gpu(2)
    def test_context_switch_RawModule1(self):
        # run test_module() on another device
        # in this test, re-compiling happens at 2nd get_function()
        module = self.mod2
        with cupy.cuda.Device(0):
            module.get_function('test_sum')

        with cupy.cuda.Device(1):
            ker_sum = module.get_function('test_sum')
            x1, x2, y = self._helper(ker_sum, cupy.float32)
            assert cupy.allclose(y, x1 + x2)

    @testing.multi_gpu(2)
    def test_context_switch_RawModule2(self):
        # run test_module() on another device
        # in this test, re-compiling happens at kernel launch
        module = self.mod2
        with cupy.cuda.Device(0):
            ker_sum = module.get_function('test_sum')

        with cupy.cuda.Device(1):
            x1, x2, y = self._helper(ker_sum, cupy.float32)
            assert cupy.allclose(y, x1 + x2)

    @testing.multi_gpu(2)
    def test_context_switch_RawModule3(self):
        # run test_load_cubin() on another device
        # generate cubin in the temp dir and load it on device 0

        device0 = cupy.cuda.Device(0)
        device1 = cupy.cuda.Device(1)
        if device0.compute_capability != device1.compute_capability:
            raise pytest.skip()

        with device0:
            file_path = self._generate_file('cubin')
            mod = cupy.RawModule(path=file_path, backend=self.backend)
            mod.get_function('test_div')

        # in this test, reloading happens at 2nd get_function()
        with device1:
            ker = mod.get_function('test_div')
            x1, x2, y = self._helper(ker, cupy.float32)
            assert cupy.allclose(y, x1 / (x2 + 1.0))

    @testing.multi_gpu(2)
    def test_context_switch_RawModule4(self):
        # run test_load_cubin() on another device
        # generate cubin in the temp dir and load it on device 0

        device0 = cupy.cuda.Device(0)
        device1 = cupy.cuda.Device(1)
        if device0.compute_capability != device1.compute_capability:
            raise pytest.skip()

        with device0:
            file_path = self._generate_file('cubin')
            mod = cupy.RawModule(path=file_path, backend=self.backend)
            ker = mod.get_function('test_div')

        # in this test, reloading happens at kernel launch
        with device1:
            x1, x2, y = self._helper(ker, cupy.float32)
            assert cupy.allclose(y, x1 / (x2 + 1.0))

    @testing.multi_gpu(2)
    def test_context_switch_RawModule5(self):
        # run test_template_specialization() on another device
        # in this test, re-compiling happens at get_function()
        if self.backend == 'nvcc':
            self.skipTest('nvcc does not support template specialization')

        # compile code
        name_expressions = ['my_sqrt<unsigned int>']
        name = name_expressions[0]
        with cupy.cuda.Device(0):
            mod = cupy.RawModule(code=test_cxx_template,
                                 options=('--std=c++11',),
                                 name_expressions=name_expressions,
                                 jitify=self.jitify)

            # get specialized kernels
            mod.get_function(name)

        # switch device
        with cupy.cuda.Device(1):
            # get specialized kernels
            ker = mod.get_function(name)

            # prepare inputs & expected outputs
            in_arr = cupy.testing.shaped_random((10,), dtype=cupy.uint32)
            out_arr = in_arr**2

            # run
            ker((1,), (10,), (in_arr, 10))

            # check results
            assert cupy.allclose(in_arr, out_arr)

    @testing.multi_gpu(2)
    def test_context_switch_RawModule6(self):
        # run test_template_specialization() on another device
        # in this test, re-compiling happens at kernel launch
        if self.backend == 'nvcc':
            self.skipTest('nvcc does not support template specialization')

        # compile code
        name_expressions = ['my_sqrt<unsigned int>']
        name = name_expressions[0]
        with cupy.cuda.Device(0):
            mod = cupy.RawModule(code=test_cxx_template,
                                 options=('--std=c++11',),
                                 name_expressions=name_expressions,
                                 jitify=self.jitify)

            # get specialized kernels
            ker = mod.get_function(name)

        # switch device
        with cupy.cuda.Device(1):
            # prepare inputs & expected outputs
            in_arr = cupy.testing.shaped_random((10,), dtype=cupy.uint32)
            out_arr = in_arr**2

            # run
            ker((1,), (10,), (in_arr, 10))

            # check results
            assert cupy.allclose(in_arr, out_arr)

    @unittest.skipUnless(not cupy.cuda.runtime.is_hip,
                         'only CUDA raises warning')
    def test_compile_kernel(self):
        kern = cupy.RawKernel(
            _test_compile_src, 'test_op',
            options=('-DOP=+',),
            backend=self.backend,
            jitify=self.jitify)
        log = io.StringIO()
        with use_temporary_cache_dir():
            kern.compile(log_stream=log)
        assert 'warning' in log.getvalue()
        x1, x2, y = self._helper(kern, cupy.float32)
        assert cupy.allclose(y, x1 + x2)

    @unittest.skipUnless(not cupy.cuda.runtime.is_hip,
                         'only CUDA raises warning')
    def test_compile_module(self):
        module = cupy.RawModule(
            code=_test_compile_src,
            backend=self.backend,
            options=('-DOP=+',),
            jitify=self.jitify)
        log = io.StringIO()
        with use_temporary_cache_dir():
            module.compile(log_stream=log)
        assert 'warning' in log.getvalue()
        kern = module.get_function('test_op')
        x1, x2, y = self._helper(kern, cupy.float32)
        assert cupy.allclose(y, x1 + x2)


_test_grid_sync = r'''
#include <cooperative_groups.h>

extern "C" __global__
void test_grid_sync(const float* x1, const float* x2, float* y, int n) {
    namespace cg = cooperative_groups;
    cg::grid_group grid = cg::this_grid();
    int size = gridDim.x * blockDim.x;
    int tid = blockDim.x * blockIdx.x + threadIdx.x;
    for (int i = tid; i < n; i += size) {
        y[i] = x1[i];
    }
    cg::sync(grid);
    for (int i = n - 1 - tid; i >= 0; i -= size) {
        y[i] += x2[i];
    }
}
'''


@testing.parameterize(*testing.product({
    'n': [10, 100, 1000],
    'block': [64, 256],
}))
@unittest.skipUnless(
    9000 <= cupy.cuda.runtime.runtimeGetVersion(),
    'Requires CUDA 9.x or later')
@unittest.skipUnless(
    60 <= int(cupy.cuda.device.get_compute_capability()),
    'Requires compute capability 6.0 or later')
class TestRawGridSync(unittest.TestCase):

    def test_grid_sync_rawkernel(self):
        n = self.n
        with use_temporary_cache_dir():
            kern_grid_sync = cupy.RawKernel(
                _test_grid_sync, 'test_grid_sync', backend='nvcc',
                enable_cooperative_groups=True)
            x1 = cupy.arange(n ** 2, dtype='float32').reshape(n, n)
            x2 = cupy.ones((n, n), dtype='float32')
            y = cupy.zeros((n, n), dtype='float32')
            block = self.block
            grid = (n * n + block - 1) // block
            kern_grid_sync((grid,), (block,), (x1, x2, y, n ** 2))
            assert cupy.allclose(y, x1 + x2)

    def test_grid_sync_rawmodule(self):
        n = self.n
        with use_temporary_cache_dir():
            mod_grid_sync = cupy.RawModule(
                code=_test_grid_sync, backend='nvcc',
                enable_cooperative_groups=True)
            x1 = cupy.arange(n ** 2, dtype='float32').reshape(n, n)
            x2 = cupy.ones((n, n), dtype='float32')
            y = cupy.zeros((n, n), dtype='float32')
            kern = mod_grid_sync.get_function('test_grid_sync')
            block = self.block
            grid = (n * n + block - 1) // block
            kern((grid,), (block,), (x1, x2, y, n ** 2))
            assert cupy.allclose(y, x1 + x2)


_test_script = r'''
import pickle
import sys

import cupy as cp


N = 100
a = cp.random.random(N, dtype=cp.float32)
b = cp.random.random(N, dtype=cp.float32)
c = cp.empty_like(a)
with open('raw.pkl', 'rb') as f:
    ker = pickle.load(f)

if len(sys.argv) == 2:
    ker = ker.get_function(sys.argv[1])

ker((1,), (100,), (a, b, c, N))
assert cp.allclose(a + b, c)
assert ker.enable_cooperative_groups
'''


# Pickling/unpickling a RawModule should always success, whereas
# pickling/unpickling a RawKernel would fail if we don't enforce
# recompiling after unpickling it.
@testing.parameterize(*testing.product({
    'compile': (False, True),
    'raw': ('ker', 'mod', 'mod_ker'),
}))
@unittest.skipUnless(
    60 <= int(cupy.cuda.device.get_compute_capability()),
    'Requires compute capability 6.0 or later')
@unittest.skipIf(cupy.cuda.runtime.is_hip,
                 'HIP does not support enable_cooperative_groups')
class TestRawPicklable(unittest.TestCase):

    def setUp(self):
        self.temporary_dir_context = use_temporary_cache_dir()
        self.temp_dir = self.temporary_dir_context.__enter__()

        # test if kw-only arguments are properly handled or not
        if self.raw == 'ker':
            self.ker = cupy.RawKernel(_test_source1, 'test_sum',
                                      backend='nvcc',
                                      enable_cooperative_groups=True)
        else:
            self.mod = cupy.RawModule(code=_test_source1,
                                      backend='nvcc',
                                      enable_cooperative_groups=True)

    def tearDown(self):
        self.temporary_dir_context.__exit__(*sys.exc_info())

    def _helper(self):
        N = 10
        x1 = cupy.arange(N**2, dtype=cupy.float32).reshape(N, N)
        x2 = cupy.ones((N, N), dtype=cupy.float32)
        y = cupy.zeros((N, N), dtype=cupy.float32)
        if self.raw == 'ker':
            ker = self.ker
        else:
            ker = self.mod.get_function('test_sum')
        ker((N,), (N,), (x1, x2, y, N**2))
        assert cupy.allclose(x1 + x2, y)

    def test_raw_picklable(self):
        # force compiling before pickling
        if self.compile:
            self._helper()

        if self.raw == 'ker':
            # pickle the RawKernel
            obj = self.ker
        elif self.raw == 'mod':
            # pickle the RawModule
            obj = self.mod
        elif self.raw == 'mod_ker':
            # pickle the RawKernel fetched from the RawModule
            obj = self.mod.get_function('test_sum')
        with open(self.temp_dir + '/raw.pkl', 'wb') as f:
            pickle.dump(obj, f)

        # dump test script to temp dir
        with open(self.temp_dir + '/TestRawPicklable.py', 'w') as f:
            f.write(_test_script)
        test_args = ['test_sum'] if self.raw == 'mod' else []

        # run another process to check the pickle
        s = subprocess.run([sys.executable, 'TestRawPicklable.py'] + test_args,
                           cwd=self.temp_dir)
        s.check_returncode()  # raise if unsuccess


# a slightly more realistic kernel involving std utilities
std_code = r'''
#include <type_traits>

template<typename T,
         typename = typename std::enable_if<std::is_integral<T>::value>::type>
__global__ void shift (T* a, int N) {
    unsigned int tid = blockIdx.x * blockDim.x + threadIdx.x;
    if (tid < N) {
        a[tid] += 100;
    }
}
'''


@testing.parameterize(*testing.product({
    'jitify': (False, True),
}))
@unittest.skipIf(cupy.cuda.runtime.is_hip,
                 'Jitify does not support ROCm/HIP')
class TestRawJitify(unittest.TestCase):

    def setUp(self):
        self.temporary_dir_context = use_temporary_cache_dir()
        self.temp_dir = self.temporary_dir_context.__enter__()

    def tearDown(self):
        self.temporary_dir_context.__exit__(*sys.exc_info())

    def _helper(self, header, options=()):
        code = header
        code += _test_source1
        mod1 = cupy.RawModule(code=code,
                              backend='nvrtc',
                              options=options,
                              jitify=self.jitify)

        N = 10
        x1 = cupy.arange(N**2, dtype=cupy.float32).reshape(N, N)
        x2 = cupy.ones((N, N), dtype=cupy.float32)
        y = cupy.zeros((N, N), dtype=cupy.float32)
        ker = mod1.get_function('test_sum')
        ker((N,), (N,), (x1, x2, y, N**2))
        assert cupy.allclose(x1 + x2, y)

    def _helper2(self, type_str):
        mod2 = cupy.RawModule(code=std_code,
                              jitify=self.jitify,
                              name_expressions=['shift<%s>' % type_str, ],
                              options=('--std=c++11',))
        ker = mod2.get_function('shift<%s>' % type_str)
        N = 256
        a = cupy.random.random_integers(0, 7, N).astype(cupy.int32)
        b = a.copy()
        ker((1,), (N,), (a, N))
        assert cupy.allclose(a, b+100)

    @pytest.mark.xfail(sys.platform.startswith('win32'),
                       reason='macro preprocessing in NVRTC is likely buggy')
    def test_jitify1(self):
        # simply prepend an unused header
        hdr = '#include <cupy/cub/cub/block/block_reduce.cuh>\n'

        if self.jitify:
            # Jitify will make it work
            self._helper(hdr)
        else:
            # NVRTC cannot find C++ std headers without Jitify
            with pytest.raises(cupy.cuda.compiler.CompileException) as ex:
                self._helper(hdr)
            assert 'cannot open source file' in str(ex.value)

    def test_jitify2(self):
        # NVRTC cannot compile any code involving std
        if self.jitify:
            # Jitify will make it work
            self._helper2('int')
        else:
            with pytest.raises(cupy.cuda.compiler.CompileException) as ex:
                self._helper2('int')
            assert 'cannot open source file' in str(ex.value)

    def test_jitify3(self):
        # We supply a type impossible to specialize. Jitify is still able to
        # locate the headers, but when it comes to the actual compilation,
        # NVRTC fails (raising the same exception) with different error
        # messages.
        ex_type = cupy.cuda.compiler.CompileException
        with pytest.raises(ex_type) as ex:
            self._helper2('float')
        if self.jitify:
            assert 'Error in parsing name expression' in str(ex.value)
        else:
            assert 'cannot open source file' in str(ex.value)

    def test_jitify4(self):
        # ensure JitifyException is raised with a broken code
        code = r'''
        __global__ void i_am_broken() {
        '''

        if self.jitify:
            ex_type = cupy.cuda.compiler.JitifyException
        else:
            ex_type = cupy.cuda.compiler.CompileException

        with pytest.raises(ex_type):
            mod = cupy.RawModule(code=code, jitify=self.jitify)
            ker = mod.get_function('i_am_broken')  # noqa
        # if Jitify could redirect its output, we would be able to check
        # the error log here as well (NVIDIA/jitify#79)

    def test_jitify5(self):
        # If including a header that does not exist, Jitify would attempt to
        # comment it out and proceed. If this header is actually unused, then
        # everything would run just fine.

        hdr = 'I_INCLUDE_SOMETHING.h'
        with open(self.temp_dir + '/' + hdr, 'w') as f:
            dummy = '#include <cupy/I_DO_NOT_EXIST_WAH_HA_HA.h>\n'
            f.write(dummy)
        hdr = '#include "' + hdr + '"\n'

        if self.jitify:
            # Jitify would print a warning "[jitify] File not found" to stdout,
            # but as mentioned above and elsewhere, we can't capture it.
            self._helper(hdr, options=('-I'+self.temp_dir,))
        else:
            with pytest.raises(cupy.cuda.compiler.CompileException) as ex:
                self._helper(hdr, options=('-I'+self.temp_dir,))
            assert 'cannot open source file' in str(ex.value)<|MERGE_RESOLUTION|>--- conflicted
+++ resolved
@@ -12,13 +12,8 @@
 
 import cupy
 from cupy import testing
-<<<<<<< HEAD
-from cupy import util
+from cupy import _util
 from cupy._core import _accelerator
-=======
-from cupy import _util
-from cupy.core import _accelerator
->>>>>>> cd2550f1
 from cupy.cuda import compiler
 from cupy.cuda import memory
 
