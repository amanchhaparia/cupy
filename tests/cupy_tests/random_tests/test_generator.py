import os
import threading
import unittest

import numpy
import six

import cupy
from cupy import core
from cupy import cuda
from cupy.random import generator
from cupy import testing
from cupy.testing import condition
from cupy.testing import hypothesis


class RandomGeneratorTestCase(unittest.TestCase):

    target_method = None

    def setUp(self):
        self.rs = generator.RandomState(seed=testing.generate_seed())

    def _get_generator_func(self, *args, **kwargs):
        assert isinstance(self.target_method, str), (
            'generate_method must be overridden')
        f = getattr(self.rs, self.target_method)
        return lambda: f(*args, **kwargs)

    def _generate_check_repro(self, func, seed=0):
        # Sample a random array while checking reproducibility
        self.rs.seed(seed)
        x = func()
        self.rs.seed(seed)
        y = func()
        testing.assert_array_equal(
            x, y,
            'Randomly generated arrays with the same seed did not match')
        return x

    def generate(self, *args, **kwargs):
        # Pick one sample from generator.
        # Reproducibility is checked by repeating seed-and-sample cycle twice.
        func = self._get_generator_func(*args, **kwargs)
        return self._generate_check_repro(func, seed=0)

    def generate_many(self, *args, **kwargs):
        # Pick many samples from generator.
        # Reproducibility is checked only for the first sample,
        # because it's very slow to set seed every time.
        _count = kwargs.pop('_count', None)
        assert _count is not None, '_count is required'
        func = self._get_generator_func(*args, **kwargs)

        if _count == 0:
            return []

        vals = [self._generate_check_repro(func, seed=0)]
        for i in range(1, _count):
            vals.append(func())
        return vals


@testing.fix_random()
@testing.gpu
class TestRandomState(unittest.TestCase):

    def setUp(self):
        self.rs = generator.RandomState(seed=testing.generate_seed())

    def check_seed(self, seed):
        rs = self.rs

        rs.seed(seed)
        xs1 = [rs.uniform() for _ in range(100)]

        rs.seed(seed)
        xs2 = [rs.uniform() for _ in range(100)]

        rs.seed(seed)
        rs.seed(None)
        xs3 = [rs.uniform() for _ in range(100)]

        # Random state must be reproducible
        assert xs1 == xs2
        # Random state must be initialized randomly with seed=None
        assert xs1 != xs3

    @testing.for_int_dtypes()
    def test_seed_not_none(self, dtype):
        self.check_seed(dtype(0))

    @testing.for_dtypes([numpy.complex_])
    def test_seed_invalid_type_complex(self, dtype):
        with self.assertRaises(TypeError):
            self.rs.seed(dtype(0))

    @testing.for_float_dtypes()
    def test_seed_invalid_type_float(self, dtype):
        with self.assertRaises(TypeError):
            self.rs.seed(dtype(0))


@testing.parameterize(
    {'a': 1.0, 'b': 3.0},
    {'a': 3.0, 'b': 3.0},
    {'a': 3.0, 'b': 1.0},
)
@testing.gpu
@testing.fix_random()
class TestBeta(RandomGeneratorTestCase):

    target_method = 'beta'

    def test_beta(self):
        self.generate(a=self.a, b=self.b, size=(3, 2))


@testing.parameterize(
    {'n': 5, 'p': 0.5},
    {'n': 5, 'p': 0.0},
    {'n': 5, 'p': 1.0},
)
@testing.gpu
@testing.fix_random()
class TestBinomial(RandomGeneratorTestCase):
    # TODO(niboshi):
    #   Test soundness of distribution.
    #   Currently only reprocibility is checked.

    target_method = 'binomial'

    def test_binomial(self):
        self.generate(n=self.n, p=self.p, size=(3, 2))


@testing.gpu
@testing.parameterize(
    {'alpha': cupy.array([1.0, 1.0, 1.0])},
    {'alpha': cupy.array([1.0, 3.0, 5.0])},
)
@testing.fix_random()
class TestDirichlet(RandomGeneratorTestCase):

    target_method = 'dirichlet'

    def test_dirichlet(self):
        self.generate(alpha=self.alpha, size=(3, 2, 3))


@testing.parameterize(
    {'df': 1.0},
    {'df': 3.0},
    {'df': 10.0},
)
@testing.gpu
@testing.fix_random()
class TestChisquare(RandomGeneratorTestCase):

    target_method = 'chisquare'

    def test_chisquare(self):
        self.generate(df=self.df, size=(3, 2))


@testing.gpu
@testing.parameterize(
    {'alpha': cupy.array([1.0, 1.0, 1.0])},
    {'alpha': cupy.array([1.0, 3.0, 5.0])},
)
@testing.fix_random()
class TestDirichlet(RandomGeneratorTestCase):

    target_method = 'dirichlet'

    def test_dirichlet(self):
        self.generate(alpha=self.alpha, size=(3, 2, 3))


@testing.parameterize(
    {'shape': 0.5, 'scale': 0.5},
    {'shape': 1.0, 'scale': 0.5},
    {'shape': 3.0, 'scale': 0.5},
    {'shape': 0.5, 'scale': 1.0},
    {'shape': 1.0, 'scale': 1.0},
    {'shape': 3.0, 'scale': 1.0},
    {'shape': 0.5, 'scale': 3.0},
    {'shape': 1.0, 'scale': 3.0},
    {'shape': 3.0, 'scale': 3.0},
)
@testing.gpu
@testing.fix_random()
class TestGamma(RandomGeneratorTestCase):

    target_method = 'gamma'

    def test_gamma_1(self):
        self.generate(shape=self.shape, scale=self.scale, size=(3, 2))

    def test_gamma_2(self):
        self.generate(shape=self.shape, size=(3, 2))


<<<<<<< HEAD
@testing.parameterize(
    {'p': 0.5},
    {'p': 0.1},
    {'p': 1.0},
)
@testing.gpu
@testing.fix_random()
class TestGeometric(RandomGeneratorTestCase):

    target_method = 'geometric'

    def test_geometric(self):
        self.generate(p=self.p, size=(3, 2))


=======
>>>>>>> 489d91c5
@testing.gpu
@testing.fix_random()
class TestLaplace(RandomGeneratorTestCase):
    # TODO(niboshi):
    #   Test soundness of distribution.
    #   Currently only reprocibility is checked.

    target_method = 'laplace'

    def test_laplace_1(self):
        self.generate()

    def test_laplace_2(self):
        self.generate(0.0, 1.0, size=(3, 2))


@testing.gpu
@testing.parameterize(*[
    {'args': (0.0, 1.0), 'size': None},
    {'args': (10.0, 20.0), 'size': None},
    {'args': (0.0, 1.0), 'size': 10},
    {'args': (0.0, 1.0), 'size': (1, 2, 3)},
    {'args': (0.0, 1.0), 'size': 3},
    {'args': (0.0, 1.0), 'size': (3, 3)},
    {'args': (0.0, 1.0), 'size': ()},
])
@testing.fix_random()
class TestLogNormal(RandomGeneratorTestCase):

    target_method = 'lognormal'

    def check_lognormal(self, dtype):
        vals = self.generate_many(
            self.args[0], self.args[1], self.size, dtype, _count=10)

        shape = core.get_size(self.size)
        for val in vals:
            assert isinstance(val, cupy.ndarray)
            assert val.dtype == dtype
            assert val.shape == shape
            assert (0 <= val).all()
        # TODO(niboshi): Distribution test

    def test_lognormal_float(self):
        self.check_lognormal(float)

    def test_lognormal_float32(self):
        self.check_lognormal(numpy.float32)

    def test_lognormal_float64(self):
        self.check_lognormal(numpy.float64)


@testing.gpu
@testing.parameterize(*[
    {'args': (0.0, 1.0), 'size': None},
    {'args': (10.0, 20.0), 'size': None},
    {'args': (0.0, 1.0), 'size': 10},
    {'args': (0.0, 1.0), 'size': (1, 2, 3)},
    {'args': (0.0, 1.0), 'size': 3},
    {'args': (0.0, 1.0), 'size': (3, 3)},
    {'args': (0.0, 1.0), 'size': ()},
])
@testing.fix_random()
class TestNormal(RandomGeneratorTestCase):

    target_method = 'normal'

    def check_normal(self, dtype):
        vals = self.generate_many(
            self.args[0], self.args[1], self.size, dtype, _count=10)

        shape = core.get_size(self.size)
        for val in vals:
            assert isinstance(val, cupy.ndarray)
            assert val.dtype == dtype
            assert val.shape == shape
        # TODO(niboshi): Distribution test

    def test_normal_float32(self):
        self.check_normal(numpy.float32)

    def test_normal_float64(self):
        self.check_normal(numpy.float64)


@testing.gpu
@testing.parameterize(*[
    {'size': None},
    {'size': 10},
    {'size': (1, 2, 3)},
    {'size': 3},
    {'size': ()},
])
@testing.fix_random()
class TestRandomSample(unittest.TestCase):

    def setUp(self):
        self.rs = generator.RandomState(seed=testing.generate_seed())

    def check_random_sample(self, dtype):
        vals = [self.rs.random_sample(self.size, dtype) for _ in range(10)]

        shape = core.get_size(self.size)
        for val in vals:
            assert isinstance(val, cupy.ndarray)
            assert val.dtype == dtype
            assert val.shape == shape
            assert (0 <= val).all()
            assert (val < 1).all()
        # TODO(niboshi): Distribution test

    def test_random_sample_float32(self):
        self.check_random_sample(numpy.float32)

    def test_random_sample_float64(self):
        self.check_random_sample(numpy.float64)


@testing.fix_random()
@testing.gpu
class TestRandAndRandN(unittest.TestCase):

    def setUp(self):
        self.rs = generator.RandomState(seed=testing.generate_seed())

    def test_rand_invalid_argument(self):
        with self.assertRaises(TypeError):
            self.rs.rand(1, 2, 3, unnecessary='unnecessary_argument')

    def test_randn_invalid_argument(self):
        with self.assertRaises(TypeError):
            self.rs.randn(1, 2, 3, unnecessary='unnecessary_argument')


@testing.fix_random()
@testing.gpu
class TestInterval(RandomGeneratorTestCase):

    target_method = '_interval'

    def test_zero(self):
        shape = (2, 3)
        vals = self.generate_many(0, shape, _count=10)
        for val in vals:
            assert isinstance(val, cupy.ndarray)
            assert val.dtype == numpy.int32
            assert val.shape == shape
            assert (val == 0).all()

    def test_shape_zero(self):
        mx = 10
        vals = self.generate_many(mx, None, _count=10)
        for val in vals:
            assert isinstance(val, cupy.ndarray)
            assert val.dtype == numpy.int32
            assert val.shape == ()
            assert (0 <= val).all()
            assert (val <= mx).all()
        # TODO(niboshi): Distribution test

    def test_shape_one_dim(self):
        mx = 10
        size = 20
        vals = self.generate_many(mx, size, _count=10)
        for val in vals:
            assert isinstance(val, cupy.ndarray)
            assert val.dtype == numpy.int32
            assert val.shape == (size,)
            assert (0 <= val).all()
            assert (val <= mx).all()
        # TODO(niboshi): Distribution test

    def test_shape_multi_dim(self):
        mx = 10
        shape = (1, 2)
        vals = self.generate_many(mx, shape, _count=10)
        for val in vals:
            assert isinstance(val, cupy.ndarray)
            assert val.dtype == numpy.int32
            assert val.shape == shape
            assert (0 <= val).all()
            assert (val <= mx).all()
        # TODO(niboshi): Distribution test

    def test_int32_range(self):
        v = self.generate(0x00000000, 2)
        assert v.dtype == numpy.int32

        v = self.generate(0x7fffffff, 2)
        assert v.dtype == numpy.int32

    def test_uint32_range(self):
        v = self.generate(0x80000000, 2)
        assert v.dtype == numpy.uint32

        v = self.generate(0xffffffff, 2)
        assert v.dtype == numpy.uint32

    def test_bound_1(self):
        vals = self.generate_many(10, (2, 3), _count=10)
        for val in vals:
            assert isinstance(val, cupy.ndarray)
            assert val.dtype == numpy.int32
            assert val.shape == (2, 3)
            assert (0 <= val).all()
            assert (val <= 10).all()

    def test_bound_2(self):
        vals = self.generate_many(2, None, _count=20)
        for val in vals:
            assert isinstance(val, cupy.ndarray)
            assert val.dtype == numpy.int32
            assert val.shape == ()
            assert (0 <= val).all()
            assert (val <= 2).all()

    @condition.repeat(3, 10)
    def test_goodness_of_fit(self):
        mx = 5
        trial = 100
        vals = self.generate_many(mx, None, _count=trial)
        vals = [val.get() for val in vals]
        counts = numpy.histogram(vals, bins=numpy.arange(mx + 2))[0]
        expected = numpy.array([float(trial) / (mx + 1)] * (mx + 1))
        self.assertTrue(hypothesis.chi_square_test(counts, expected))

    @condition.repeat(3)
    def test_goodness_of_fit_2(self):
        mx = 5
        vals = self.generate(mx, (5, 5)).get()
        counts = numpy.histogram(vals, bins=numpy.arange(mx + 2))[0]
        expected = numpy.array([float(vals.size) / (mx + 1)] * (mx + 1))
        self.assertTrue(hypothesis.chi_square_test(counts, expected))


@testing.fix_random()
@testing.gpu
class TestTomaxint(RandomGeneratorTestCase):

    target_method = 'tomaxint'

    def test_tomaxint_none(self):
        x = self.generate()
        self.assertEqual(x.shape, ())
        self.assertTrue((0 <= x).all())
        self.assertTrue((x <= cupy.iinfo(cupy.int_).max).all())

    def test_tomaxint_int(self):
        x = self.generate(3)
        self.assertEqual(x.shape, (3,))
        self.assertTrue((0 <= x).all())
        self.assertTrue((x <= cupy.iinfo(cupy.int_).max).all())

    def test_tomaxint_tuple(self):
        x = self.generate((2, 3))
        self.assertEqual(x.shape, (2, 3))
        self.assertTrue((0 <= x).all())
        self.assertTrue((x <= cupy.iinfo(cupy.int_).max).all())


@testing.parameterize(
    {'a': 3, 'size': 2, 'p': None},
    {'a': 3, 'size': 2, 'p': [0.3, 0.3, 0.4]},
    {'a': 3, 'size': (5, 5), 'p': [0.3, 0.3, 0.4]},
    {'a': 3, 'size': (5, 5), 'p': numpy.array([0.3, 0.3, 0.4])},
    {'a': 3, 'size': (), 'p': None},
    {'a': numpy.array([0.0, 1.0, 2.0]), 'size': 2, 'p': [0.3, 0.3, 0.4]},
)
@testing.fix_random()
@testing.gpu
class TestChoice1(RandomGeneratorTestCase):

    target_method = 'choice'

    def test_dtype_shape(self):
        v = self.generate(a=self.a, size=self.size, p=self.p)
        if isinstance(self.size, six.integer_types):
            expected_shape = (self.size,)
        else:
            expected_shape = self.size
        if isinstance(self.a, numpy.ndarray):
            expected_dtype = 'float'
        else:
            expected_dtype = 'int64'
        self.assertEqual(v.dtype, expected_dtype)
        self.assertEqual(v.shape, expected_shape)

    @condition.repeat(3, 10)
    def test_bound(self):
        vals = self.generate_many(
            a=self.a, size=self.size, p=self.p, _count=20)
        vals = [val.get() for val in vals]
        size_ = self.size if isinstance(self.size, tuple) else (self.size,)
        for val in vals:
            self.assertEqual(val.shape, size_)
        self.assertEqual(min(val.min() for val in vals), 0)
        self.assertEqual(max(val.max() for val in vals), 2)


@testing.parameterize(
    {'a': [0, 1, 2], 'size': 2, 'p': [0.3, 0.3, 0.4]},
)
@testing.fix_random()
@testing.gpu
class TestChoice2(RandomGeneratorTestCase):

    target_method = 'choice'

    def test_dtype_shape(self):
        v = self.generate(a=self.a, size=self.size, p=self.p)
        if isinstance(self.size, six.integer_types):
            expected_shape = (self.size,)
        else:
            expected_shape = self.size
        if isinstance(self.a, numpy.ndarray):
            expected_dtype = 'float'
        else:
            expected_dtype = 'int'
        self.assertEqual(v.dtype, expected_dtype)
        self.assertEqual(v.shape, expected_shape)

    @condition.repeat(3, 10)
    def test_bound(self):
        vals = self.generate_many(
            a=self.a, size=self.size, p=self.p, _count=20)
        vals = [val.get() for val in vals]
        size_ = self.size if isinstance(self.size, tuple) else (self.size,)
        for val in vals:
            self.assertEqual(val.shape, size_)
        self.assertEqual(min(val.min() for val in vals), 0)
        self.assertEqual(max(val.max() for val in vals), 2)


@testing.fix_random()
@testing.gpu
class TestChoiceChi(RandomGeneratorTestCase):

    target_method = 'choice'

    @condition.repeat(3, 10)
    def test_goodness_of_fit(self):
        trial = 100
        vals = self.generate_many(3, 1, True, [0.3, 0.3, 0.4], _count=trial)
        vals = [val.get() for val in vals]
        counts = numpy.histogram(vals, bins=numpy.arange(4))[0]
        expected = numpy.array([30, 30, 40])
        self.assertTrue(hypothesis.chi_square_test(counts, expected))

    @condition.repeat(3, 10)
    def test_goodness_of_fit_2(self):
        vals = self.generate(3, (5, 20), True, [0.3, 0.3, 0.4]).get()
        counts = numpy.histogram(vals, bins=numpy.arange(4))[0]
        expected = numpy.array([30, 30, 40])
        self.assertTrue(hypothesis.chi_square_test(counts, expected))


@testing.fix_random()
@testing.gpu
class TestChoiceMultinomial(unittest.TestCase):

    @condition.repeat(3, 10)
    @testing.for_float_dtypes()
    @testing.numpy_cupy_allclose(atol=0.02)
    def test_choice_multinomial(self, xp, dtype):
        p = xp.array([0.5, 0.25, 0.125, 0.125], dtype)
        trial = 10000
        x = xp.random.choice(len(p), trial, p=p)
        y = xp.bincount(x).astype('f') / trial
        return y


@testing.parameterize(
    {'a': 3.1, 'size': 1, 'p': [0.1, 0.1, 0.8]},
    {'a': None, 'size': 1, 'p': [0.1, 0.1, 0.8]},
    {'a': -3, 'size': 1, 'p': [0.1, 0.1, 0.8]},
    {'a': [[0, 1], [2]], 'size': 1, 'p': [0.1, 0.1, 0.8]},
    {'a': [], 'size': 1, 'p': [0.1, 0.1, 0.8]},
    {'a': 3, 'size': 1, 'p': [[0.1, 0.1], [0.8]]},
    {'a': 2, 'size': 1, 'p': [0.1, 0.1, 0.8]},
    {'a': 3, 'size': 1, 'p': [-0.1, 0.3, 0.8]},
    {'a': 3, 'size': 1, 'p': [0.1, 0.1, 0.7]},
)
@testing.fix_random()
@testing.gpu
class TestChoiceFailure(unittest.TestCase):

    def setUp(self):
        self.rs = generator.RandomState(seed=testing.generate_seed())

    def test_choice_invalid_value(self):
        with self.assertRaises(ValueError):
            self.rs.choice(a=self.a, size=self.size, p=self.p)


@testing.parameterize(
    {'a': 5, 'size': 2},
    {'a': 5, 'size': (2, 2)},
    {'a': 5, 'size': ()},
    {'a': numpy.array([0.0, 2.0, 4.0]), 'size': 2},
)
@testing.fix_random()
@testing.gpu
class TestChoiceReplaceFalse(RandomGeneratorTestCase):

    target_method = 'choice'

    def test_dtype_shape(self):
        v = self.generate(a=self.a, size=self.size, replace=False)
        if isinstance(self.size, six.integer_types):
            expected_shape = (self.size,)
        else:
            expected_shape = self.size
        if isinstance(self.a, numpy.ndarray):
            expected_dtype = 'float'
        else:
            expected_dtype = 'int'
        self.assertEqual(v.dtype, expected_dtype)
        self.assertEqual(v.shape, expected_shape)

    @condition.repeat(3, 10)
    def test_bound(self):
        val = self.generate(a=self.a, size=self.size, replace=False).get()
        size = self.size if isinstance(self.size, tuple) else (self.size,)
        self.assertEqual(val.shape, size)
        self.assertTrue((0 <= val).all())
        self.assertTrue((val < 5).all())
        val = numpy.asarray(val)
        self.assertEqual(numpy.unique(val).size, val.size)


@testing.gpu
@testing.fix_random()
class TestGumbel(RandomGeneratorTestCase):
    # TODO(niboshi):
    #   Test soundness of distribution.
    #   Currently only reprocibility is checked.

    target_method = 'gumbel'

    def test_gumbel_1(self):
        self.generate()

    def test_gumbel_2(self):
        self.generate(0.0, 1.0, size=(3, 2))


@testing.gpu
@testing.fix_random()
class TestRandint(RandomGeneratorTestCase):
    # TODO(niboshi):
    #   Test soundness of distribution.
    #   Currently only reprocibility is checked.

    target_method = 'randint'

    def test_randint_1(self):
        self.generate(3)

    def test_randint_2(self):
        self.generate(3, 4, size=(3, 2))


@testing.gpu
@testing.fix_random()
class TestUniform(RandomGeneratorTestCase):
    # TODO(niboshi):
    #   Test soundness of distribution.
    #   Currently only reprocibility is checked.

    target_method = 'uniform'

    def test_uniform_1(self):
        self.generate()

    def test_uniform_2(self):
        self.generate(-4.2, 2.4, size=(3, 2))


@testing.parameterize(
    {'a': 3, 'size': 5},
    {'a': [1, 2, 3], 'size': 5},
)
@testing.fix_random()
@testing.gpu
class TestChoiceReplaceFalseFailure(unittest.TestCase):

    @testing.numpy_cupy_raises(accept_error=ValueError)
    def test_choice_invalid_value(self, xp):
        rs = xp.random.RandomState(seed=testing.generate_seed())
        rs.choice(a=self.a, size=self.size, replace=False)


class TestResetStates(unittest.TestCase):

    def test_reset_states(self):
        generator._random_states = 'dummy'
        generator.reset_states()
        self.assertEqual({}, generator._random_states)


@testing.gpu
class TestGetRandomState(unittest.TestCase):

    def setUp(self):
        self.device_id = cuda.Device().id
        self.rs_tmp = generator._random_states

    def tearDown(self, *args):
        generator._random_states = self.rs_tmp

    def test_get_random_state_initialize(self):
        generator._random_states = {}
        rs = generator.get_random_state()
        self.assertEqual(generator._random_states[self.device_id], rs)

    def test_get_random_state_memoized(self):
        generator._random_states = {self.device_id: 'expected',
                                    self.device_id + 1: 'dummy'}
        rs = generator.get_random_state()
        self.assertEqual('expected', generator._random_states[self.device_id])
        self.assertEqual('dummy', generator._random_states[self.device_id + 1])
        self.assertEqual('expected', rs)


@testing.gpu
class TestSetRandomState(unittest.TestCase):

    def setUp(self):
        self.rs_tmp = generator._random_states

    def tearDown(self, *args):
        generator._random_states = self.rs_tmp

    def test_set_random_state(self):
        rs = generator.RandomState()
        generator.set_random_state(rs)
        assert generator.get_random_state() is rs

    def test_set_random_state_call_multiple_times(self):
        generator.set_random_state(generator.RandomState())
        rs = generator.RandomState()
        generator.set_random_state(rs)
        assert generator.get_random_state() is rs


@testing.gpu
@testing.fix_random()
class TestStandardExponential(RandomGeneratorTestCase):

    target_method = 'standard_exponential'

    def test_standard_exponential(self):
        self.generate(size=(3, 2))

    def test_standard_exponential_isfinite(self):
        for _ in range(10):
            x = self.generate(size=10**7)
            self.assertTrue(cupy.isfinite(x).all())


@testing.gpu
class TestRandomStateThreadSafe(unittest.TestCase):

    def setUp(self):
        cupy.random.reset_states()

    def test_get_random_state_thread_safe(self):
        seed = 10
        threads = [
            threading.Thread(target=lambda: cupy.random.seed(seed)),
            threading.Thread(target=lambda: cupy.random.get_random_state()),
            threading.Thread(target=lambda: cupy.random.get_random_state()),
            threading.Thread(target=lambda: cupy.random.get_random_state()),
            threading.Thread(target=lambda: cupy.random.get_random_state()),
            threading.Thread(target=lambda: cupy.random.get_random_state()),
            threading.Thread(target=lambda: cupy.random.get_random_state()),
        ]

        for t in threads:
            t.start()
        for t in threads:
            t.join()

        actual = cupy.random.uniform()
        cupy.random.seed(seed)
        expected = cupy.random.uniform()
        self.assertEqual(actual, expected)

    def test_set_random_state_thread_safe(self):
        rs = cupy.random.RandomState()
        threads = [
            threading.Thread(target=lambda: cupy.random.set_random_state(rs)),
            threading.Thread(target=lambda: cupy.random.set_random_state(rs)),
        ]

        for t in threads:
            t.start()
        for t in threads:
            t.join()

        assert cupy.random.get_random_state() is rs


@testing.gpu
class TestGetRandomState2(unittest.TestCase):

    def setUp(self):
        self.rs_dict = generator._random_states
        generator._random_states = {}
        self.cupy_seed = os.getenv('CUPY_SEED')
        self.chainer_seed = os.getenv('CHAINER_SEED')

    def tearDown(self, *args):
        generator._random_states = self.rs_dict
        if self.cupy_seed is None:
            os.environ.pop('CUPY_SEED', None)
        else:
            os.environ['CUPY_SEED'] = self.cupy_seed
        if self.chainer_seed is None:
            os.environ.pop('CHAINER_SEED', None)
        else:
            os.environ['CHAINER_SEED'] = self.chainer_seed

    def test_get_random_state_no_cupy_no_chainer_seed(self):
        os.environ.pop('CUPY_SEED', None)
        os.environ.pop('CHAINER_SEED', None)
        rvs0 = self._get_rvs_reset()
        rvs1 = self._get_rvs_reset()

        self._check_different(rvs0, rvs1)

    def test_get_random_state_no_cupy_with_chainer_seed(self):
        rvs0 = self._get_rvs(generator.RandomState(5))

        os.environ.pop('CUPY_SEED', None)
        os.environ['CHAINER_SEED'] = '5'
        rvs1 = self._get_rvs_reset()

        self._check_same(rvs0, rvs1)

    def test_get_random_state_with_cupy_no_chainer_seed(self):
        rvs0 = self._get_rvs(generator.RandomState(6))

        os.environ['CUPY_SEED'] = '6'
        os.environ.pop('CHAINER_SEED', None)
        rvs1 = self._get_rvs_reset()

        self._check_same(rvs0, rvs1)

    def test_get_random_state_with_cupy_with_chainer_seed(self):
        rvs0 = self._get_rvs(generator.RandomState(7))

        os.environ['CUPY_SEED'] = '7'
        os.environ['CHAINER_SEED'] = '8'
        rvs1 = self._get_rvs_reset()

        self._check_same(rvs0, rvs1)

    def _get_rvs(self, rs):
        rvu = rs.rand(4)
        rvn = rs.randn(4)
        return rvu, rvn

    def _get_rvs_reset(self):
        generator.reset_states()
        return self._get_rvs(generator.get_random_state())

    def _check_same(self, rvs0, rvs1):
        for rv0, rv1 in zip(rvs0, rvs1):
            testing.assert_array_equal(rv0, rv1)

    def _check_different(self, rvs0, rvs1):
        for rv0, rv1 in zip(rvs0, rvs1):
            for r0, r1 in zip(rv0, rv1):
                self.assertNotEqual(r0, r1)


class TestCheckAndGetDtype(unittest.TestCase):

    @testing.for_float_dtypes(no_float16=True)
    def test_float32_64_type(self, dtype):
        self.assertEqual(generator._check_and_get_dtype(dtype),
                         numpy.dtype(dtype))

    def test_float16(self):
        with self.assertRaises(TypeError):
            generator._check_and_get_dtype(numpy.float16)

    @testing.for_int_dtypes()
    def test_int_type(self, dtype):
        with self.assertRaises(TypeError):
            generator._check_and_get_dtype(dtype)<|MERGE_RESOLUTION|>--- conflicted
+++ resolved
@@ -134,20 +134,6 @@
         self.generate(n=self.n, p=self.p, size=(3, 2))
 
 
-@testing.gpu
-@testing.parameterize(
-    {'alpha': cupy.array([1.0, 1.0, 1.0])},
-    {'alpha': cupy.array([1.0, 3.0, 5.0])},
-)
-@testing.fix_random()
-class TestDirichlet(RandomGeneratorTestCase):
-
-    target_method = 'dirichlet'
-
-    def test_dirichlet(self):
-        self.generate(alpha=self.alpha, size=(3, 2, 3))
-
-
 @testing.parameterize(
     {'df': 1.0},
     {'df': 3.0},
@@ -201,7 +187,6 @@
         self.generate(shape=self.shape, size=(3, 2))
 
 
-<<<<<<< HEAD
 @testing.parameterize(
     {'p': 0.5},
     {'p': 0.1},
@@ -217,8 +202,6 @@
         self.generate(p=self.p, size=(3, 2))
 
 
-=======
->>>>>>> 489d91c5
 @testing.gpu
 @testing.fix_random()
 class TestLaplace(RandomGeneratorTestCase):
