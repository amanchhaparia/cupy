import os
import threading
import unittest

import numpy
import six

import cupy
from cupy import core
from cupy import cuda
from cupy.random import generator
from cupy import testing
from cupy.testing import condition
from cupy.testing import hypothesis


class RandomGeneratorTestCase(unittest.TestCase):

    target_method = None

    def setUp(self):
        self.__seed = testing.generate_seed()
        self.rs = generator.RandomState(seed=self.__seed)

    def _get_generator_func(self, *args, **kwargs):
        assert isinstance(self.target_method, str), (
            'generate_method must be overridden')
        f = getattr(self.rs, self.target_method)
        return lambda: f(*args, **kwargs)

    def _generate_check_repro(self, func, seed):
        # Sample a random array while checking reproducibility
        self.rs.seed(seed)
        x = func()
        self.rs.seed(seed)
        y = func()
        testing.assert_array_equal(
            x, y,
            'Randomly generated arrays with the same seed did not match')
        return x

    def generate(self, *args, **kwargs):
        # Pick one sample from generator.
        # Reproducibility is checked by repeating seed-and-sample cycle twice.
        func = self._get_generator_func(*args, **kwargs)
        return self._generate_check_repro(func, self.__seed)

    def generate_many(self, *args, **kwargs):
        # Pick many samples from generator.
        # Reproducibility is checked only for the first sample,
        # because it's very slow to set seed every time.
        _count = kwargs.pop('_count', None)
        assert _count is not None, '_count is required'
        func = self._get_generator_func(*args, **kwargs)

        if _count == 0:
            return []

        vals = [self._generate_check_repro(func, self.__seed)]
        for i in range(1, _count):
            vals.append(func())
        return vals


@testing.fix_random()
@testing.gpu
class TestRandomState(unittest.TestCase):

    def setUp(self):
        self.rs = generator.RandomState(seed=testing.generate_seed())

    def check_seed(self, seed):
        rs = self.rs

        rs.seed(seed)
        xs1 = [rs.uniform() for _ in range(100)]

        rs.seed(seed)
        xs2 = [rs.uniform() for _ in range(100)]

        rs.seed(seed)
        rs.seed(None)
        xs3 = [rs.uniform() for _ in range(100)]

        # Random state must be reproducible
        assert xs1 == xs2
        # Random state must be initialized randomly with seed=None
        assert xs1 != xs3

    @testing.for_int_dtypes()
    def test_seed_not_none(self, dtype):
        self.check_seed(dtype(0))

    @testing.for_dtypes([numpy.complex_])
    def test_seed_invalid_type_complex(self, dtype):
        with self.assertRaises(TypeError):
            self.rs.seed(dtype(0))

    @testing.for_float_dtypes()
    def test_seed_invalid_type_float(self, dtype):
        with self.assertRaises(TypeError):
            self.rs.seed(dtype(0))


@testing.parameterize(
    {'a': 1.0, 'b': 3.0},
    {'a': 3.0, 'b': 3.0},
    {'a': 3.0, 'b': 1.0},
)
@testing.gpu
@testing.fix_random()
class TestBeta(RandomGeneratorTestCase):

    target_method = 'beta'

    def test_beta(self):
        self.generate(a=self.a, b=self.b, size=(3, 2))


@testing.parameterize(
    {'n': 5, 'p': 0.5},
    {'n': 5, 'p': 0.0},
    {'n': 5, 'p': 1.0},
)
@testing.gpu
@testing.fix_random()
class TestBinomial(RandomGeneratorTestCase):
    # TODO(niboshi):
    #   Test soundness of distribution.
    #   Currently only reprocibility is checked.

    target_method = 'binomial'

    def test_binomial(self):
        self.generate(n=self.n, p=self.p, size=(3, 2))


@testing.parameterize(
    {'df': 1.0},
    {'df': 3.0},
    {'df': 10.0},
)
@testing.gpu
@testing.fix_random()
class TestChisquare(RandomGeneratorTestCase):

    target_method = 'chisquare'

    def test_chisquare(self):
        self.generate(df=self.df, size=(3, 2))


@testing.gpu
@testing.parameterize(
    {'alpha': cupy.array([1.0, 1.0, 1.0])},
    {'alpha': cupy.array([1.0, 3.0, 5.0])},
)
@testing.fix_random()
class TestDirichlet(RandomGeneratorTestCase):

    target_method = 'dirichlet'

    def test_dirichlet(self):
        self.generate(alpha=self.alpha, size=(3, 2, 3))


@testing.parameterize(
    {'scale': 1.0},
    {'scale': 3.0},
    {'scale': 10.0},
)
@testing.gpu
@testing.fix_random()
class TestExponential(RandomGeneratorTestCase):

    target_method = 'exponential'

    def test_exponential(self):
        self.generate(scale=self.scale, size=(3, 2))


@testing.parameterize(
    {'dfnum': 1.0, 'dfden': 3.0},
    {'dfnum': 3.0, 'dfden': 3.0},
    {'dfnum': 3.0, 'dfden': 1.0},
)
@testing.gpu
@testing.fix_random()
class TestF(RandomGeneratorTestCase):

    target_method = 'f'

    def test_f(self):
        self.generate(dfnum=self.dfnum, dfden=self.dfden, size=(3, 2))


@testing.parameterize(
    {'shape': 0.5, 'scale': 0.5},
    {'shape': 1.0, 'scale': 0.5},
    {'shape': 3.0, 'scale': 0.5},
    {'shape': 0.5, 'scale': 1.0},
    {'shape': 1.0, 'scale': 1.0},
    {'shape': 3.0, 'scale': 1.0},
    {'shape': 0.5, 'scale': 3.0},
    {'shape': 1.0, 'scale': 3.0},
    {'shape': 3.0, 'scale': 3.0},
)
@testing.gpu
@testing.fix_random()
class TestGamma(RandomGeneratorTestCase):

    target_method = 'gamma'

    def test_gamma_1(self):
        self.generate(shape=self.shape, scale=self.scale, size=(3, 2))

    def test_gamma_2(self):
        self.generate(shape=self.shape, size=(3, 2))


@testing.parameterize(
    {'p': 0.5},
    {'p': 0.1},
    {'p': 1.0},
)
@testing.gpu
@testing.fix_random()
class TestGeometric(RandomGeneratorTestCase):

    target_method = 'geometric'

    def test_geometric(self):
        self.generate(p=self.p, size=(3, 2))


@testing.parameterize(
    {'ngood': 1, 'nbad': 1, 'nsample': 1},
    {'ngood': 1, 'nbad': 1, 'nsample': 2},
)
@testing.gpu
@testing.fix_random()
class TestHypergeometric(RandomGeneratorTestCase):

    target_method = 'hypergeometric'

    def test_hypergeometric(self):
        self.generate(ngood=self.ngood, nbad=self.nbad, nsample=self.nsample,
                      size=(3, 2))


@testing.gpu
@testing.fix_random()
class TestLaplace(RandomGeneratorTestCase):
    # TODO(niboshi):
    #   Test soundness of distribution.
    #   Currently only reprocibility is checked.

    target_method = 'laplace'

    def test_laplace_1(self):
        self.generate()

    def test_laplace_2(self):
        self.generate(0.0, 1.0, size=(3, 2))


@testing.gpu
@testing.fix_random()
class TestLogistic(RandomGeneratorTestCase):

    target_method = 'logistic'

    def test_logistic_1(self):
        self.generate()

    def test_logistic_2(self):
        self.generate(0.0, 1.0, size=(3, 2))

    def test_standard_logistic_isfinite(self):
        for _ in range(10):
            x = self.generate(size=10**7)
            self.assertTrue(cupy.isfinite(x).all())


@testing.gpu
@testing.parameterize(*[
    {'args': (0.0, 1.0), 'size': None},
    {'args': (10.0, 20.0), 'size': None},
    {'args': (0.0, 1.0), 'size': 10},
    {'args': (0.0, 1.0), 'size': (1, 2, 3)},
    {'args': (0.0, 1.0), 'size': 3},
    {'args': (0.0, 1.0), 'size': (3, 3)},
    {'args': (0.0, 1.0), 'size': ()},
])
@testing.fix_random()
class TestLogNormal(RandomGeneratorTestCase):

    target_method = 'lognormal'

    def check_lognormal(self, dtype):
        vals = self.generate_many(
            self.args[0], self.args[1], self.size, dtype, _count=10)

        shape = core.get_size(self.size)
        for val in vals:
            assert isinstance(val, cupy.ndarray)
            assert val.dtype == dtype
            assert val.shape == shape
            assert (0 <= val).all()
        # TODO(niboshi): Distribution test

    def test_lognormal_float(self):
        self.check_lognormal(float)

    def test_lognormal_float32(self):
        self.check_lognormal(numpy.float32)

    def test_lognormal_float64(self):
        self.check_lognormal(numpy.float64)


@testing.parameterize(
<<<<<<< HEAD
    {'n': 5, 'p': 0.5},
)
@testing.gpu
@testing.fix_random()
class TestNegativeBinomial(RandomGeneratorTestCase):
    target_method = 'negative_binomial'

    def test_negative_binomial(self):
        self.generate(n=self.n, p=self.p, size=(3, 2))
=======
    {'p': 0.5},
    {'p': 0.1},
    {'p': 0.9},
)
@testing.gpu
@testing.fix_random()
class TestLogseries(RandomGeneratorTestCase):

    target_method = 'logseries'

    def test_logseries(self):
        self.generate(p=self.p, size=(3, 2))


@testing.gpu
@testing.parameterize(*[
    {'args': ([0., 0.], [[1., 0.], [0., 1.]]), 'size': None, 'tol': 1e-6},
    {'args': ([10., 10.], [[20., 10.], [10., 20.]]),
     'size': None, 'tol': 1e-6},
    {'args': ([0., 0.], [[1., 0.], [0., 1.]]), 'size': 10, 'tol': 1e-6},
    {'args': ([0., 0.], [[1., 0.], [0., 1.]]), 'size': (1, 2, 3), 'tol': 1e-6},
    {'args': ([0., 0.], [[1., 0.], [0., 1.]]), 'size': 3, 'tol': 1e-6},
    {'args': ([0., 0.], [[1., 0.], [0., 1.]]), 'size': (3, 3), 'tol': 1e-6},
    {'args': ([0., 0.], [[1., 0.], [0., 1.]]), 'size': (), 'tol': 1e-6},
])
@unittest.skipUnless(
    cuda.cusolver_enabled, 'Only cusolver in CUDA 8.0 is supported')
@testing.fix_random()
class TestMultivariateNormal(RandomGeneratorTestCase):

    target_method = 'multivariate_normal'

    def check_multivariate_normal(self, dtype):
        vals = self.generate_many(
            mean=self.args[0], cov=self.args[1], size=self.size, tol=self.tol,
            dtype=dtype, _count=10)

        shape = core.get_size(self.size)
        for val in vals:
            assert isinstance(val, cupy.ndarray)
            assert val.dtype == dtype
            assert val.shape == shape + (2,)

    def test_multivariate_normal_float32(self):
        self.check_multivariate_normal(numpy.float32)

    def test_multivariate_normal_float64(self):
        self.check_multivariate_normal(numpy.float64)
>>>>>>> 2810202c


@testing.gpu
@testing.parameterize(*[
    {'args': (0.0, 1.0), 'size': None},
    {'args': (10.0, 20.0), 'size': None},
    {'args': (0.0, 1.0), 'size': 10},
    {'args': (0.0, 1.0), 'size': (1, 2, 3)},
    {'args': (0.0, 1.0), 'size': 3},
    {'args': (0.0, 1.0), 'size': (3, 3)},
    {'args': (0.0, 1.0), 'size': ()},
])
@testing.fix_random()
class TestNormal(RandomGeneratorTestCase):

    target_method = 'normal'

    def check_normal(self, dtype):
        vals = self.generate_many(
            self.args[0], self.args[1], self.size, dtype, _count=10)

        shape = core.get_size(self.size)
        for val in vals:
            assert isinstance(val, cupy.ndarray)
            assert val.dtype == dtype
            assert val.shape == shape
        # TODO(niboshi): Distribution test

    def test_normal_float32(self):
        self.check_normal(numpy.float32)

    def test_normal_float64(self):
        self.check_normal(numpy.float64)


@testing.parameterize(
    {'a': 1.0},
    {'a': 3.0},
    {'a': 10.0},
)
@testing.gpu
@testing.fix_random()
class TestPareto(RandomGeneratorTestCase):

    target_method = 'pareto'

    def test_pareto(self):
        self.generate(a=self.a, size=(3, 2))


@testing.parameterize(
    {'lam': 1.0},
    {'lam': 3.0},
    {'lam': 10.0},
)
@testing.gpu
@testing.fix_random()
class TestPoisson(RandomGeneratorTestCase):

    target_method = 'poisson'

    def test_poisson(self):
        self.generate(lam=self.lam, size=(3, 2))


@testing.parameterize(
    {'df': 1.0},
    {'df': 3.0},
    {'df': 10.0},
)
@testing.gpu
@testing.fix_random()
class TestStandardT(RandomGeneratorTestCase):

    target_method = 'standard_t'

    def test_standard_t(self):
        self.generate(df=self.df, size=(3, 2))


@testing.gpu
@testing.parameterize(*[
    {'size': None},
    {'size': 10},
    {'size': (1, 2, 3)},
    {'size': 3},
    {'size': ()},
])
@testing.fix_random()
class TestRandomSample(unittest.TestCase):

    def setUp(self):
        self.rs = generator.RandomState(seed=testing.generate_seed())

    def check_random_sample(self, dtype):
        vals = [self.rs.random_sample(self.size, dtype) for _ in range(10)]

        shape = core.get_size(self.size)
        for val in vals:
            assert isinstance(val, cupy.ndarray)
            assert val.dtype == dtype
            assert val.shape == shape
            assert (0 <= val).all()
            assert (val < 1).all()
        # TODO(niboshi): Distribution test

    def test_random_sample_float32(self):
        self.check_random_sample(numpy.float32)

    def test_random_sample_float64(self):
        self.check_random_sample(numpy.float64)


@testing.fix_random()
@testing.gpu
class TestRandAndRandN(unittest.TestCase):

    def setUp(self):
        self.rs = generator.RandomState(seed=testing.generate_seed())

    def test_rand_invalid_argument(self):
        with self.assertRaises(TypeError):
            self.rs.rand(1, 2, 3, unnecessary='unnecessary_argument')

    def test_randn_invalid_argument(self):
        with self.assertRaises(TypeError):
            self.rs.randn(1, 2, 3, unnecessary='unnecessary_argument')


@testing.parameterize(
    {'a': 0.5},
)
@testing.gpu
@testing.fix_random()
class TestPower(RandomGeneratorTestCase):

    target_method = 'power'

    def test_power(self):
        self.generate(a=self.a, size=(3, 2))


@testing.parameterize(
    {'scale': 1.0},
    {'scale': 3.0},
)
@testing.gpu
@testing.fix_random()
class TestRayleigh(RandomGeneratorTestCase):

    target_method = 'rayleigh'

    def test_rayleigh(self):
        self.generate(scale=self.scale, size=(3, 2))


@testing.gpu
@testing.fix_random()
class TestStandardCauchy(RandomGeneratorTestCase):

    target_method = 'standard_cauchy'

    def test_standard_cauchy(self):
        self.generate(size=(3, 2))

    def test_standard_cauchy_isfinite(self):
        for _ in range(10):
            x = self.generate(size=10**7)
            self.assertTrue(cupy.isfinite(x).all())


@testing.parameterize(
    {'shape': 0.5},
    {'shape': 1.0},
    {'shape': 3.0},
)
@testing.gpu
@testing.fix_random()
class TestStandardGamma(RandomGeneratorTestCase):

    target_method = 'standard_gamma'

    def test_standard_gamma(self):
        self.generate(shape=self.shape, size=(3, 2))


@testing.fix_random()
@testing.gpu
class TestInterval(RandomGeneratorTestCase):

    target_method = '_interval'

    def test_zero(self):
        shape = (2, 3)
        vals = self.generate_many(0, shape, _count=10)
        for val in vals:
            assert isinstance(val, cupy.ndarray)
            assert val.dtype == numpy.int32
            assert val.shape == shape
            assert (val == 0).all()

    def test_shape_zero(self):
        mx = 10
        vals = self.generate_many(mx, None, _count=10)
        for val in vals:
            assert isinstance(val, cupy.ndarray)
            assert val.dtype == numpy.int32
            assert val.shape == ()
            assert (0 <= val).all()
            assert (val <= mx).all()
        # TODO(niboshi): Distribution test

    def test_shape_one_dim(self):
        mx = 10
        size = 20
        vals = self.generate_many(mx, size, _count=10)
        for val in vals:
            assert isinstance(val, cupy.ndarray)
            assert val.dtype == numpy.int32
            assert val.shape == (size,)
            assert (0 <= val).all()
            assert (val <= mx).all()
        # TODO(niboshi): Distribution test

    def test_shape_multi_dim(self):
        mx = 10
        shape = (1, 2)
        vals = self.generate_many(mx, shape, _count=10)
        for val in vals:
            assert isinstance(val, cupy.ndarray)
            assert val.dtype == numpy.int32
            assert val.shape == shape
            assert (0 <= val).all()
            assert (val <= mx).all()
        # TODO(niboshi): Distribution test

    def test_int32_range(self):
        v = self.generate(0x00000000, 2)
        assert v.dtype == numpy.int32

        v = self.generate(0x7fffffff, 2)
        assert v.dtype == numpy.int32

    def test_uint32_range(self):
        v = self.generate(0x80000000, 2)
        assert v.dtype == numpy.uint32

        v = self.generate(0xffffffff, 2)
        assert v.dtype == numpy.uint32

    def test_bound_1(self):
        vals = self.generate_many(10, (2, 3), _count=10)
        for val in vals:
            assert isinstance(val, cupy.ndarray)
            assert val.dtype == numpy.int32
            assert val.shape == (2, 3)
            assert (0 <= val).all()
            assert (val <= 10).all()

    def test_bound_2(self):
        vals = self.generate_many(2, None, _count=20)
        for val in vals:
            assert isinstance(val, cupy.ndarray)
            assert val.dtype == numpy.int32
            assert val.shape == ()
            assert (0 <= val).all()
            assert (val <= 2).all()

    @condition.repeat(3, 10)
    def test_goodness_of_fit(self):
        mx = 5
        trial = 100
        vals = self.generate_many(mx, None, _count=trial)
        vals = [val.get() for val in vals]
        counts = numpy.histogram(vals, bins=numpy.arange(mx + 2))[0]
        expected = numpy.array([float(trial) / (mx + 1)] * (mx + 1))
        self.assertTrue(hypothesis.chi_square_test(counts, expected))

    @condition.repeat(3)
    def test_goodness_of_fit_2(self):
        mx = 5
        vals = self.generate(mx, (5, 5)).get()
        counts = numpy.histogram(vals, bins=numpy.arange(mx + 2))[0]
        expected = numpy.array([float(vals.size) / (mx + 1)] * (mx + 1))
        self.assertTrue(hypothesis.chi_square_test(counts, expected))


@testing.fix_random()
@testing.gpu
class TestTomaxint(RandomGeneratorTestCase):

    target_method = 'tomaxint'

    def test_tomaxint_none(self):
        x = self.generate()
        self.assertEqual(x.shape, ())
        self.assertTrue((0 <= x).all())
        self.assertTrue((x <= cupy.iinfo(cupy.int_).max).all())

    def test_tomaxint_int(self):
        x = self.generate(3)
        self.assertEqual(x.shape, (3,))
        self.assertTrue((0 <= x).all())
        self.assertTrue((x <= cupy.iinfo(cupy.int_).max).all())

    def test_tomaxint_tuple(self):
        x = self.generate((2, 3))
        self.assertEqual(x.shape, (2, 3))
        self.assertTrue((0 <= x).all())
        self.assertTrue((x <= cupy.iinfo(cupy.int_).max).all())


@testing.parameterize(
    {'a': 3, 'size': 2, 'p': None},
    {'a': 3, 'size': 2, 'p': [0.3, 0.3, 0.4]},
    {'a': 3, 'size': (5, 5), 'p': [0.3, 0.3, 0.4]},
    {'a': 3, 'size': (5, 5), 'p': numpy.array([0.3, 0.3, 0.4])},
    {'a': 3, 'size': (), 'p': None},
    {'a': numpy.array([0.0, 1.0, 2.0]), 'size': 2, 'p': [0.3, 0.3, 0.4]},
)
@testing.fix_random()
@testing.gpu
class TestChoice1(RandomGeneratorTestCase):

    target_method = 'choice'

    def test_dtype_shape(self):
        v = self.generate(a=self.a, size=self.size, p=self.p)
        if isinstance(self.size, six.integer_types):
            expected_shape = (self.size,)
        else:
            expected_shape = self.size
        if isinstance(self.a, numpy.ndarray):
            expected_dtype = 'float'
        else:
            expected_dtype = 'int64'
        self.assertEqual(v.dtype, expected_dtype)
        self.assertEqual(v.shape, expected_shape)

    @condition.repeat(3, 10)
    def test_bound(self):
        vals = self.generate_many(
            a=self.a, size=self.size, p=self.p, _count=20)
        vals = [val.get() for val in vals]
        size_ = self.size if isinstance(self.size, tuple) else (self.size,)
        for val in vals:
            self.assertEqual(val.shape, size_)
        self.assertEqual(min(val.min() for val in vals), 0)
        self.assertEqual(max(val.max() for val in vals), 2)


@testing.parameterize(
    {'a': [0, 1, 2], 'size': 2, 'p': [0.3, 0.3, 0.4]},
)
@testing.fix_random()
@testing.gpu
class TestChoice2(RandomGeneratorTestCase):

    target_method = 'choice'

    def test_dtype_shape(self):
        v = self.generate(a=self.a, size=self.size, p=self.p)
        if isinstance(self.size, six.integer_types):
            expected_shape = (self.size,)
        else:
            expected_shape = self.size
        if isinstance(self.a, numpy.ndarray):
            expected_dtype = 'float'
        else:
            expected_dtype = 'int'
        self.assertEqual(v.dtype, expected_dtype)
        self.assertEqual(v.shape, expected_shape)

    @condition.repeat(3, 10)
    def test_bound(self):
        vals = self.generate_many(
            a=self.a, size=self.size, p=self.p, _count=20)
        vals = [val.get() for val in vals]
        size_ = self.size if isinstance(self.size, tuple) else (self.size,)
        for val in vals:
            self.assertEqual(val.shape, size_)
        self.assertEqual(min(val.min() for val in vals), 0)
        self.assertEqual(max(val.max() for val in vals), 2)


@testing.fix_random()
@testing.gpu
class TestChoiceChi(RandomGeneratorTestCase):

    target_method = 'choice'

    @condition.repeat(3, 10)
    def test_goodness_of_fit(self):
        trial = 100
        vals = self.generate_many(3, 1, True, [0.3, 0.3, 0.4], _count=trial)
        vals = [val.get() for val in vals]
        counts = numpy.histogram(vals, bins=numpy.arange(4))[0]
        expected = numpy.array([30, 30, 40])
        self.assertTrue(hypothesis.chi_square_test(counts, expected))

    @condition.repeat(3, 10)
    def test_goodness_of_fit_2(self):
        vals = self.generate(3, (5, 20), True, [0.3, 0.3, 0.4]).get()
        counts = numpy.histogram(vals, bins=numpy.arange(4))[0]
        expected = numpy.array([30, 30, 40])
        self.assertTrue(hypothesis.chi_square_test(counts, expected))


@testing.fix_random()
@testing.gpu
class TestChoiceMultinomial(unittest.TestCase):

    @condition.repeat(3, 10)
    @testing.for_float_dtypes()
    @testing.numpy_cupy_allclose(atol=0.02)
    def test_choice_multinomial(self, xp, dtype):
        p = xp.array([0.5, 0.25, 0.125, 0.125], dtype)
        trial = 10000
        x = xp.random.choice(len(p), trial, p=p)
        y = xp.bincount(x).astype('f') / trial
        return y


@testing.parameterize(
    {'a': 3.1, 'size': 1, 'p': [0.1, 0.1, 0.8]},
    {'a': None, 'size': 1, 'p': [0.1, 0.1, 0.8]},
    {'a': -3, 'size': 1, 'p': [0.1, 0.1, 0.8]},
    {'a': [[0, 1], [2]], 'size': 1, 'p': [0.1, 0.1, 0.8]},
    {'a': [], 'size': 1, 'p': [0.1, 0.1, 0.8]},
    {'a': 3, 'size': 1, 'p': [[0.1, 0.1], [0.8]]},
    {'a': 2, 'size': 1, 'p': [0.1, 0.1, 0.8]},
    {'a': 3, 'size': 1, 'p': [-0.1, 0.3, 0.8]},
    {'a': 3, 'size': 1, 'p': [0.1, 0.1, 0.7]},
)
@testing.fix_random()
@testing.gpu
class TestChoiceFailure(unittest.TestCase):

    def setUp(self):
        self.rs = generator.RandomState(seed=testing.generate_seed())

    def test_choice_invalid_value(self):
        with self.assertRaises(ValueError):
            self.rs.choice(a=self.a, size=self.size, p=self.p)


@testing.parameterize(
    {'a': 5, 'size': 2},
    {'a': 5, 'size': (2, 2)},
    {'a': 5, 'size': ()},
    {'a': numpy.array([0.0, 2.0, 4.0]), 'size': 2},
)
@testing.fix_random()
@testing.gpu
class TestChoiceReplaceFalse(RandomGeneratorTestCase):

    target_method = 'choice'

    def test_dtype_shape(self):
        v = self.generate(a=self.a, size=self.size, replace=False)
        if isinstance(self.size, six.integer_types):
            expected_shape = (self.size,)
        else:
            expected_shape = self.size
        if isinstance(self.a, numpy.ndarray):
            expected_dtype = 'float'
        else:
            expected_dtype = 'int'
        self.assertEqual(v.dtype, expected_dtype)
        self.assertEqual(v.shape, expected_shape)

    @condition.repeat(3, 10)
    def test_bound(self):
        val = self.generate(a=self.a, size=self.size, replace=False).get()
        size = self.size if isinstance(self.size, tuple) else (self.size,)
        self.assertEqual(val.shape, size)
        self.assertTrue((0 <= val).all())
        self.assertTrue((val < 5).all())
        val = numpy.asarray(val)
        self.assertEqual(numpy.unique(val).size, val.size)


@testing.gpu
@testing.fix_random()
class TestGumbel(RandomGeneratorTestCase):
    # TODO(niboshi):
    #   Test soundness of distribution.
    #   Currently only reprocibility is checked.

    target_method = 'gumbel'

    def test_gumbel_1(self):
        self.generate()

    def test_gumbel_2(self):
        self.generate(0.0, 1.0, size=(3, 2))


@testing.gpu
@testing.fix_random()
class TestRandint(RandomGeneratorTestCase):
    # TODO(niboshi):
    #   Test soundness of distribution.
    #   Currently only reprocibility is checked.

    target_method = 'randint'

    def test_randint_1(self):
        self.generate(3)

    def test_randint_2(self):
        self.generate(3, 4, size=(3, 2))


@testing.gpu
@testing.fix_random()
class TestUniform(RandomGeneratorTestCase):
    # TODO(niboshi):
    #   Test soundness of distribution.
    #   Currently only reprocibility is checked.

    target_method = 'uniform'

    def test_uniform_1(self):
        self.generate()

    def test_uniform_2(self):
        self.generate(-4.2, 2.4, size=(3, 2))


@testing.parameterize(
    {'mu': 0.0, 'kappa': 1.0},
    {'mu': 3.0, 'kappa': 3.0},
    {'mu': 3.0, 'kappa': 1.0},
)
@testing.gpu
@testing.fix_random()
class TestVonmises(RandomGeneratorTestCase):

    target_method = 'vonmises'

    def test_vonmises(self):
        self.generate(mu=self.mu, kappa=self.kappa, size=(3, 2))


@testing.parameterize(
    {'mean': 1.0, 'scale': 3.0},
    {'mean': 3.0, 'scale': 3.0},
    {'mean': 3.0, 'scale': 1.0},
)
@testing.gpu
@testing.fix_random()
class TestWald(RandomGeneratorTestCase):

    target_method = 'wald'

    def test_wald(self):
        self.generate(mean=self.mean, scale=self.scale, size=(3, 2))


@testing.parameterize(
    {'a': 0.5},
    {'a': 1.0},
    {'a': 3.0},
    {'a': numpy.inf},
)
@testing.gpu
@testing.fix_random()
class TestWeibull(RandomGeneratorTestCase):

    target_method = 'weibull'

    def test_weibull(self):
        self.generate(a=self.a, size=(3, 2))


@testing.parameterize(
    {'a': 2.0},
)
@testing.gpu
@testing.fix_random()
class TestZipf(RandomGeneratorTestCase):

    target_method = 'zipf'

    def test_zipf(self):
        self.generate(a=self.a, size=(3, 2))


@testing.parameterize(
    {'a': 3, 'size': 5},
    {'a': [1, 2, 3], 'size': 5},
)
@testing.fix_random()
@testing.gpu
class TestChoiceReplaceFalseFailure(unittest.TestCase):

    @testing.numpy_cupy_raises(accept_error=ValueError)
    def test_choice_invalid_value(self, xp):
        rs = xp.random.RandomState(seed=testing.generate_seed())
        rs.choice(a=self.a, size=self.size, replace=False)


class TestResetStates(unittest.TestCase):

    def test_reset_states(self):
        generator._random_states = 'dummy'
        generator.reset_states()
        self.assertEqual({}, generator._random_states)


@testing.gpu
class TestGetRandomState(unittest.TestCase):

    def setUp(self):
        self.device_id = cuda.Device().id
        self.rs_tmp = generator._random_states

    def tearDown(self, *args):
        generator._random_states = self.rs_tmp

    def test_get_random_state_initialize(self):
        generator._random_states = {}
        rs = generator.get_random_state()
        self.assertEqual(generator._random_states[self.device_id], rs)

    def test_get_random_state_memoized(self):
        generator._random_states = {self.device_id: 'expected',
                                    self.device_id + 1: 'dummy'}
        rs = generator.get_random_state()
        self.assertEqual('expected', generator._random_states[self.device_id])
        self.assertEqual('dummy', generator._random_states[self.device_id + 1])
        self.assertEqual('expected', rs)


@testing.gpu
class TestSetRandomState(unittest.TestCase):

    def setUp(self):
        self.rs_tmp = generator._random_states

    def tearDown(self, *args):
        generator._random_states = self.rs_tmp

    def test_set_random_state(self):
        rs = generator.RandomState()
        generator.set_random_state(rs)
        assert generator.get_random_state() is rs

    def test_set_random_state_call_multiple_times(self):
        generator.set_random_state(generator.RandomState())
        rs = generator.RandomState()
        generator.set_random_state(rs)
        assert generator.get_random_state() is rs


@testing.gpu
@testing.fix_random()
class TestStandardExponential(RandomGeneratorTestCase):

    target_method = 'standard_exponential'

    def test_standard_exponential(self):
        self.generate(size=(3, 2))

    def test_standard_exponential_isfinite(self):
        for _ in range(10):
            x = self.generate(size=10**7)
            self.assertTrue(cupy.isfinite(x).all())


@testing.parameterize(
    {'left': -1.0, 'mode': 0.0, 'right': 2.0},
)
@testing.gpu
@testing.fix_random()
class TestTriangular(RandomGeneratorTestCase):

    target_method = 'triangular'

    def test_triangular(self):
        self.generate(
            left=self.left, mode=self.mode, right=self.right, size=(3, 2))


@testing.gpu
class TestRandomStateThreadSafe(unittest.TestCase):

    def setUp(self):
        cupy.random.reset_states()

    def test_get_random_state_thread_safe(self):
        seed = 10
        threads = [
            threading.Thread(target=lambda: cupy.random.seed(seed)),
            threading.Thread(target=lambda: cupy.random.get_random_state()),
            threading.Thread(target=lambda: cupy.random.get_random_state()),
            threading.Thread(target=lambda: cupy.random.get_random_state()),
            threading.Thread(target=lambda: cupy.random.get_random_state()),
            threading.Thread(target=lambda: cupy.random.get_random_state()),
            threading.Thread(target=lambda: cupy.random.get_random_state()),
        ]

        for t in threads:
            t.start()
        for t in threads:
            t.join()

        actual = cupy.random.uniform()
        cupy.random.seed(seed)
        expected = cupy.random.uniform()
        self.assertEqual(actual, expected)

    def test_set_random_state_thread_safe(self):
        rs = cupy.random.RandomState()
        threads = [
            threading.Thread(target=lambda: cupy.random.set_random_state(rs)),
            threading.Thread(target=lambda: cupy.random.set_random_state(rs)),
        ]

        for t in threads:
            t.start()
        for t in threads:
            t.join()

        assert cupy.random.get_random_state() is rs


@testing.gpu
class TestGetRandomState2(unittest.TestCase):

    def setUp(self):
        self.rs_dict = generator._random_states
        generator._random_states = {}
        self.cupy_seed = os.getenv('CUPY_SEED')
        self.chainer_seed = os.getenv('CHAINER_SEED')

    def tearDown(self, *args):
        generator._random_states = self.rs_dict
        if self.cupy_seed is None:
            os.environ.pop('CUPY_SEED', None)
        else:
            os.environ['CUPY_SEED'] = self.cupy_seed
        if self.chainer_seed is None:
            os.environ.pop('CHAINER_SEED', None)
        else:
            os.environ['CHAINER_SEED'] = self.chainer_seed

    def test_get_random_state_no_cupy_no_chainer_seed(self):
        os.environ.pop('CUPY_SEED', None)
        os.environ.pop('CHAINER_SEED', None)
        rvs0 = self._get_rvs_reset()
        rvs1 = self._get_rvs_reset()

        self._check_different(rvs0, rvs1)

    def test_get_random_state_no_cupy_with_chainer_seed(self):
        rvs0 = self._get_rvs(generator.RandomState(5))

        os.environ.pop('CUPY_SEED', None)
        os.environ['CHAINER_SEED'] = '5'
        rvs1 = self._get_rvs_reset()

        self._check_same(rvs0, rvs1)

    def test_get_random_state_with_cupy_no_chainer_seed(self):
        rvs0 = self._get_rvs(generator.RandomState(6))

        os.environ['CUPY_SEED'] = '6'
        os.environ.pop('CHAINER_SEED', None)
        rvs1 = self._get_rvs_reset()

        self._check_same(rvs0, rvs1)

    def test_get_random_state_with_cupy_with_chainer_seed(self):
        rvs0 = self._get_rvs(generator.RandomState(7))

        os.environ['CUPY_SEED'] = '7'
        os.environ['CHAINER_SEED'] = '8'
        rvs1 = self._get_rvs_reset()

        self._check_same(rvs0, rvs1)

    def _get_rvs(self, rs):
        rvu = rs.rand(4)
        rvn = rs.randn(4)
        return rvu, rvn

    def _get_rvs_reset(self):
        generator.reset_states()
        return self._get_rvs(generator.get_random_state())

    def _check_same(self, rvs0, rvs1):
        for rv0, rv1 in zip(rvs0, rvs1):
            testing.assert_array_equal(rv0, rv1)

    def _check_different(self, rvs0, rvs1):
        for rv0, rv1 in zip(rvs0, rvs1):
            for r0, r1 in zip(rv0, rv1):
                self.assertNotEqual(r0, r1)


class TestCheckAndGetDtype(unittest.TestCase):

    @testing.for_float_dtypes(no_float16=True)
    def test_float32_64_type(self, dtype):
        self.assertEqual(generator._check_and_get_dtype(dtype),
                         numpy.dtype(dtype))

    def test_float16(self):
        with self.assertRaises(TypeError):
            generator._check_and_get_dtype(numpy.float16)

    @testing.for_int_dtypes()
    def test_int_type(self, dtype):
        with self.assertRaises(TypeError):
            generator._check_and_get_dtype(dtype)<|MERGE_RESOLUTION|>--- conflicted
+++ resolved
@@ -320,17 +320,6 @@
 
 
 @testing.parameterize(
-<<<<<<< HEAD
-    {'n': 5, 'p': 0.5},
-)
-@testing.gpu
-@testing.fix_random()
-class TestNegativeBinomial(RandomGeneratorTestCase):
-    target_method = 'negative_binomial'
-
-    def test_negative_binomial(self):
-        self.generate(n=self.n, p=self.p, size=(3, 2))
-=======
     {'p': 0.5},
     {'p': 0.1},
     {'p': 0.9},
@@ -379,7 +368,18 @@
 
     def test_multivariate_normal_float64(self):
         self.check_multivariate_normal(numpy.float64)
->>>>>>> 2810202c
+
+
+@testing.parameterize(
+    {'n': 5, 'p': 0.5},
+)
+@testing.gpu
+@testing.fix_random()
+class TestNegativeBinomial(RandomGeneratorTestCase):
+    target_method = 'negative_binomial'
+
+    def test_negative_binomial(self):
+        self.generate(n=self.n, p=self.p, size=(3, 2))
 
 
 @testing.gpu
