--- conflicted
+++ resolved
@@ -176,9 +176,8 @@
 
         w, v = cusolver.syevj(a, UPLO=self.UPLO, with_eigen_vector=True)
 
-<<<<<<< HEAD
-        self.assertEqual(v.shape, a.shape)
-        self.assertEqual(w.shape, a.shape[:-1])
+        assert v.shape == a.shape
+        assert w.shape == a.shape[:-1]
 
 
 @testing.parameterize(*testing.product({
@@ -214,8 +213,4 @@
         tol = self._tol[numpy.dtype(self.dtype).char.lower()]
         x_lstsq = numpy.linalg.lstsq(a, b)[0]
         x_gels = cusolver.gels(cupy.array(a), cupy.array(b))
-        cupy.testing.assert_allclose(x_gels, x_lstsq, rtol=tol, atol=tol)
-=======
-        assert v.shape == a.shape
-        assert w.shape == a.shape[:-1]
->>>>>>> f5a216c0
+        cupy.testing.assert_allclose(x_gels, x_lstsq, rtol=tol, atol=tol)