import argparse
import copy
from distutils import ccompiler
from distutils import errors
from distutils import msvccompiler
from distutils import sysconfig
from distutils import unixccompiler
import os
from os import path
import shutil
import sys

import pkg_resources
import setuptools
from setuptools.command import build_ext
from setuptools.command import sdist

from install import build
from install.build import PLATFORM_DARWIN
from install.build import PLATFORM_LINUX
from install.build import PLATFORM_WIN32


required_cython_version = pkg_resources.parse_version('0.28.0')
ignore_cython_versions = [
]
use_hip = bool(int(os.environ.get('CUPY_INSTALL_USE_HIP', '0')))


# The value of the key 'file' is a list that contains extension names
# or tuples of an extension name and a list of other souces files
# required to build the extension such as .cpp files and .cu files.
#
#   <extension name> | (<extension name>, a list of <other source>)
#
# The extension name is also interpreted as the name of the Cython
# source file required to build the extension with appending '.pyx'
# file extension.
MODULES = []

cuda_files = [
    'cupy_backends.cuda.api.driver',
    'cupy_backends.cuda.api.runtime',
    'cupy_backends.cuda.libs.cublas',
    'cupy_backends.cuda.libs.curand',
    'cupy_backends.cuda.libs.cusparse',
    'cupy_backends.cuda.libs.nvrtc',
    'cupy_backends.cuda.libs.profiler',
    'cupy_backends.cuda.stream',
    'cupy.core._accelerator',
    'cupy.core._carray',
    'cupy.core._cub_reduction',
    'cupy.core._dtype',
    'cupy.core._fusion_kernel',
    'cupy.core._fusion_thread_local',
    'cupy.core._fusion_trace',
    'cupy.core._fusion_variable',
    'cupy.core._kernel',
    'cupy.core._memory_range',
    'cupy.core._optimize_config',
    'cupy.core._reduction',
    'cupy.core._routines_binary',
    'cupy.core._routines_indexing',
    'cupy.core._routines_logic',
    'cupy.core._routines_manipulation',
    'cupy.core._routines_math',
    'cupy.core._routines_sorting',
    'cupy.core._routines_statistics',
    'cupy.core._scalar',
    'cupy.core.core',
    'cupy.core.dlpack',
    'cupy.core.flags',
    'cupy.core.internal',
    'cupy.core.fusion',
    'cupy.core.new_fusion',
    'cupy.core.raw',
    'cupy.cuda.common',
    'cupy.cuda.cufft',
    'cupy.cuda.device',
    'cupy.cuda.memory',
    'cupy.cuda.memory_hook',
    'cupy.cuda.pinned_memory',
    'cupy.cuda.function',
    'cupy.cuda.stream',
    'cupy.cuda.texture',
    'cupy.lib.polynomial',
    'cupy._util'
]

if use_hip:
    # We handle nvtx (and likely any other future support) here, because
    # the HIP stubs (cupy_hip.h/cupy_hip_common.h) would cause many symbols
    # to leak into all these modules even if unused. It's easier for all of
    # them to link to the same set of shared libraries.
    MODULES.append({
        'name': 'cuda',
        'file': cuda_files + ['cupy.cuda.nvtx'],
        'include': [
            'hip/hip_runtime_api.h',
            'hip/hiprtc.h',
            'hipblas.h',
            'hiprand/hiprand.h',
<<<<<<< HEAD
            'hipfft.h',
=======
            'roctx.h',
>>>>>>> e74225da
        ],
        'libraries': [
            'hiprtc',
            'hip_hcc',
            'hipblas',
            'hiprand',
<<<<<<< HEAD
            'rocfft',
=======
            'roctx64',
>>>>>>> e74225da
        ],
    })
else:
    MODULES.append({
        'name': 'cuda',
        'file': cuda_files,
        'include': [
            'cublas_v2.h',
            'cuda.h',
            'cuda_profiler_api.h',
            'cuda_runtime.h',
            'cufft.h',
            'curand.h',
            'cusparse.h',
            'nvrtc.h',
        ],
        'libraries': [
            'cublas',
            'cuda',
            'cudart',
            'cufft',
            'curand',
            'cusparse',
            'nvrtc',
        ],
        'check_method': build.check_cuda_version,
        'version_method': build.get_cuda_version,
    })

if use_hip:
    MODULES.append({
        'name': 'cusolver',
        'file': [
            'cupy_backends.cuda.libs.cusolver',
        ],
        'include': [],
        'libraries': [],
    })
else:
    MODULES.append({
        'name': 'cusolver',
        'file': [
            'cupy_backends.cuda.libs.cusolver',
        ],
        'include': [
            'cusolverDn.h',
        ],
        'libraries': [
            'cusolver',
        ],
        'check_method': build.check_cuda_version,
    })

if not use_hip:
    MODULES.append({
        'name': 'cudnn',
        'file': [
            'cupy_backends.cuda.libs.cudnn',
            'cupy.cudnn',
        ],
        'include': [
            'cudnn.h',
        ],
        'libraries': [
            'cudnn',
        ],
        'check_method': build.check_cudnn_version,
        'version_method': build.get_cudnn_version,
    })

    MODULES.append({
        'name': 'nccl',
        'file': [
            'cupy.cuda.nccl',
        ],
        'include': [
            'nccl.h',
        ],
        'libraries': [
            'nccl',
        ],
        'check_method': build.check_nccl_version,
        'version_method': build.get_nccl_version,
    })

    MODULES.append({
        'name': 'nvtx',
        'file': [
            'cupy.cuda.nvtx',
        ],
        'include': [
            'nvToolsExt.h',
        ],
        'libraries': [
            'nvToolsExt' if not PLATFORM_WIN32 else 'nvToolsExt64_1',
        ],
        'check_method': build.check_nvtx,
    })

    MODULES.append({
        'name': 'cutensor',
        'file': [
            'cupy_backends.cuda.libs.cutensor',
            'cupy.cutensor',
        ],
        'include': [
            'cutensor.h',
        ],
        'libraries': [
            'cutensor',
            'cublas',
        ],
        'check_method': build.check_cutensor_version,
        'version_method': build.get_cutensor_version,
    })

    MODULES.append({
        'name': 'cub',
        'file': [
            ('cupy.cuda.cub', ['cupy/cuda/cupy_cub.cu']),
        ],
        'include': [
            'cub/util_namespace.cuh',  # dummy
        ],
        'libraries': [
            'cudart',
        ],
        'check_method': build.check_cub_version,
        'version_method': build.get_cub_version,
    })

if bool(int(os.environ.get('CUPY_SETUP_ENABLE_THRUST', 1))):
    if use_hip:
        MODULES.append({
            'name': 'thrust',
            'file': [
                ('cupy.cuda.thrust', ['cupy/cuda/cupy_thrust.cu']),
            ],
            'include': [
                'thrust/version.h',
            ],
            'libraries': [
                'hiprtc',
                'hip_hcc',
            ],
        })
    else:
        MODULES.append({
            'name': 'thrust',
            'file': [
                ('cupy.cuda.thrust', ['cupy/cuda/cupy_thrust.cu']),
            ],
            'include': [
                'thrust/device_ptr.h',
                'thrust/sequence.h',
                'thrust/sort.h',
            ],
            'libraries': [
                'cudart',
            ],
            'check_method': build.check_thrust_version,
            'version_method': build.get_thrust_version,
        })


def ensure_module_file(file):
    if isinstance(file, tuple):
        return file
    else:
        return file, []


def module_extension_name(file):
    return ensure_module_file(file)[0]


def module_extension_sources(file, use_cython, no_cuda):
    pyx, others = ensure_module_file(file)
    base = path.join(*pyx.split('.'))
    if use_cython:
        pyx = base + '.pyx'
        if not os.path.exists(pyx):
            use_cython = False
            print(
                'NOTICE: Skipping cythonize as {} does not exist.'.format(pyx))
    if not use_cython:
        pyx = base + '.cpp'

    # If CUDA SDK is not available, remove CUDA C files from extension sources
    # and use stubs defined in header files.
    if no_cuda:
        others1 = []
        for source in others:
            base, ext = os.path.splitext(source)
            if ext == '.cu':
                continue
            others1.append(source)
        others = others1

    return [pyx] + others


def check_readthedocs_environment():
    return os.environ.get('READTHEDOCS', None) == 'True'


def check_library(compiler, includes=(), libraries=(),
                  include_dirs=(), library_dirs=(), define_macros=None,
                  extra_compile_args=()):

    source = ''.join(['#include <%s>\n' % header for header in includes])
    source += 'int main() {return 0;}'
    try:
        # We need to try to build a shared library because distutils
        # uses different option to build an executable and a shared library.
        # Especially when a user build an executable, distutils does not use
        # LDFLAGS environment variable.
        build.build_shlib(compiler, source, libraries,
                          include_dirs, library_dirs, define_macros,
                          extra_compile_args)
    except Exception as e:
        print(e)
        sys.stdout.flush()
        return False
    return True


def preconfigure_modules(compiler, settings):
    """Returns a list of modules buildable in given environment and settings.

    For each module in MODULES list, this function checks if the module
    can be built in the current environment and reports it.
    Returns a list of module names available.
    """

    nvcc_path = build.get_nvcc_path()
    summary = [
        '',
        '************************************************************',
        '* CuPy Configuration Summary                               *',
        '************************************************************',
        '',
        'Build Environment:',
        '  Include directories: {}'.format(str(settings['include_dirs'])),
        '  Library directories: {}'.format(str(settings['library_dirs'])),
        '  nvcc command       : {}'.format(
            nvcc_path if nvcc_path else '(not found)'),
        '',
        'Environment Variables:',
    ]

    for key in ['CFLAGS', 'LDFLAGS', 'LIBRARY_PATH',
                'CUDA_PATH', 'NVTOOLSEXT_PATH', 'NVCC',
                'ROCM_HOME']:
        summary += ['  {:<16}: {}'.format(key, os.environ.get(key, '(none)'))]

    summary += [
        '',
        'Modules:',
    ]

    ret = []
    for module in MODULES:
        installed = False
        status = 'No'
        errmsg = []

        if module['name'] == 'cutensor':
            cuda_version = build.get_cuda_version()
            cuda_version = str(cuda_version // 1000) + '.' + \
                str((cuda_version // 10) % 100)
            cutensor_path = os.environ.get('CUTENSOR_PATH', '')
            inc_path = os.path.join(cutensor_path, 'include')
            if os.path.exists(inc_path):
                settings['include_dirs'].append(inc_path)
            lib_path = os.path.join(cutensor_path, 'lib', cuda_version)
            if os.path.exists(lib_path):
                settings['library_dirs'].append(lib_path)

        print('')
        print('-------- Configuring Module: {} --------'.format(
            module['name']))
        sys.stdout.flush()
        if not check_library(
                compiler,
                includes=module['include'],
                include_dirs=settings['include_dirs'],
                define_macros=settings['define_macros'],
                extra_compile_args=settings['extra_compile_args']):
            errmsg = ['Include files not found: %s' % module['include'],
                      'Check your CFLAGS environment variable.']
        elif not check_library(
                compiler,
                libraries=module['libraries'],
                library_dirs=settings['library_dirs'],
                define_macros=settings['define_macros'],
                extra_compile_args=settings['extra_compile_args']):
            errmsg = ['Cannot link libraries: %s' % module['libraries'],
                      'Check your LDFLAGS environment variable.']
        elif ('check_method' in module and
                not module['check_method'](compiler, settings)):
            # Fail on per-library condition check (version requirements etc.)
            installed = True
            errmsg = ['The library is installed but not supported.']
        elif module['name'] in ('thrust', 'cub') and nvcc_path is None:
            installed = True
            errmsg = ['nvcc command could not be found in PATH.',
                      'Check your PATH environment variable.']
        else:
            installed = True
            status = 'Yes'
            ret.append(module['name'])

        if installed and 'version_method' in module:
            status += ' (version {})'.format(module['version_method'](True))

        summary += [
            '  {:<10}: {}'.format(module['name'], status)
        ]

        # If error message exists...
        if len(errmsg) != 0:
            summary += ['    -> {}'.format(m) for m in errmsg]

            # Skip checking other modules when CUDA is unavailable.
            if module['name'] == 'cuda':
                break

    if len(ret) != len(MODULES):
        if 'cuda' in ret:
            lines = [
                'WARNING: Some modules could not be configured.',
                'CuPy will be installed without these modules.',
            ]
        else:
            lines = [
                'ERROR: CUDA could not be found on your system.',
            ]
        summary += [
            '',
        ] + lines + [
            'Please refer to the Installation Guide for details:',
            'https://docs.cupy.dev/en/stable/install.html',
            '',
        ]

    summary += [
        '************************************************************',
        '',
    ]

    print('\n'.join(summary))
    return ret, settings


def _rpath_base():
    if PLATFORM_LINUX:
        return '$ORIGIN'
    elif PLATFORM_DARWIN:
        return '@loader_path'
    else:
        raise Exception('not supported on this platform')


def make_extensions(options, compiler, use_cython):
    """Produce a list of Extension instances which passed to cythonize()."""

    no_cuda = options['no_cuda']
    use_hip = not no_cuda and options['use_hip']
    settings = build.get_compiler_setting(use_hip)

    include_dirs = settings['include_dirs']

    settings['include_dirs'] = [
        x for x in include_dirs if path.exists(x)]
    settings['library_dirs'] = [
        x for x in settings['library_dirs'] if path.exists(x)]

    # Adjust rpath to use CUDA libraries in `cupy/.data/lib/*.so`) from CuPy.
    use_wheel_libs_rpath = (
        0 < len(options['wheel_libs']) and not PLATFORM_WIN32)

    # In the environment with CUDA 7.5 on Ubuntu 16.04, gcc5.3 does not
    # automatically deal with memcpy because string.h header file has
    # been changed. This is a workaround for that environment.
    # See details in the below discussions:
    # https://github.com/BVLC/caffe/issues/4046
    # https://groups.google.com/forum/#!topic/theano-users/3ihQYiTRG4E
    settings['define_macros'].append(('_FORCE_INLINES', '1'))

    if options['linetrace']:
        settings['define_macros'].append(('CYTHON_TRACE', '1'))
        settings['define_macros'].append(('CYTHON_TRACE_NOGIL', '1'))
    if no_cuda:
        settings['define_macros'].append(('CUPY_NO_CUDA', '1'))
    if use_hip:
        settings['define_macros'].append(('CUPY_USE_HIP', '1'))
        settings['define_macros'].append(('__HIP_PLATFORM_HCC__', '1'))

    available_modules = []
    if no_cuda:
        available_modules = [m['name'] for m in MODULES]
    else:
        available_modules, settings = preconfigure_modules(compiler, settings)
        if 'cuda' not in available_modules:
            raise Exception('Your CUDA environment is invalid. '
                            'Please check above error log.')

    ret = []
    for module in MODULES:
        if module['name'] not in available_modules:
            continue

        s = settings.copy()
        if not no_cuda:
            s['libraries'] = module['libraries']

        compile_args = s.setdefault('extra_compile_args', [])
        link_args = s.setdefault('extra_link_args', [])

        if module['name'] == 'cusolver':
            compile_args = s.setdefault('extra_compile_args', [])
            link_args = s.setdefault('extra_link_args', [])
            # openmp is required for cusolver
            if use_hip:
                pass
            elif compiler.compiler_type == 'unix' and not PLATFORM_DARWIN:
                # In mac environment, openmp is not required.
                compile_args.append('-fopenmp')
                link_args.append('-fopenmp')
            elif compiler.compiler_type == 'msvc':
                compile_args.append('/openmp')

        original_s = s
        for f in module['file']:
            s = copy.deepcopy(original_s)
            name = module_extension_name(f)

            rpath = []
            if not options['no_rpath']:
                # Add library directories (e.g., `/usr/local/cuda/lib64`) to
                # RPATH.
                rpath += s['library_dirs']

            if use_wheel_libs_rpath:
                # Add `cupy/.data/lib` (where shared libraries included in
                # wheels reside) to RPATH.
                # The path is resolved relative to the module, e.g., use
                # `$ORIGIN/../cupy/.data/lib` for `cupy/cudnn.so` and
                # `$ORIGIN/../../../cupy/.data/lib` for
                # `cupy_backends/cuda/libs/cudnn.so`.
                depth = name.count('.')
                rpath.append(
                    '{}{}/cupy/.data/lib'.format(_rpath_base(), '/..' * depth))

            if not PLATFORM_WIN32 and not PLATFORM_LINUX:
                s['runtime_library_dirs'] = rpath
            if (PLATFORM_LINUX and s['library_dirs']) or PLATFORM_DARWIN:
                ldflag = '-Wl,'
                if PLATFORM_LINUX:
                    ldflag += '--disable-new-dtags,'
                ldflag += ','.join('-rpath,' + p for p in rpath)
                args = s.setdefault('extra_link_args', [])
                args.append(ldflag)
                if PLATFORM_DARWIN:
                    # -rpath is only supported when targeting Mac OS X 10.5 or
                    # later
                    args.append('-mmacosx-version-min=10.5')

            sources = module_extension_sources(f, use_cython, no_cuda)
            extension = setuptools.Extension(name, sources, **s)
            ret.append(extension)

    return ret


# TODO(oktua): use enviriment variable
def parse_args():
    parser = argparse.ArgumentParser(add_help=False)

    parser.add_argument(
        '--cupy-package-name', type=str, default='cupy',
        help='alternate package name')
    parser.add_argument(
        '--cupy-long-description', type=str, default=None,
        help='path to the long description file')
    parser.add_argument(
        '--cupy-wheel-lib', type=str, action='append', default=[],
        help='shared library to copy into the wheel '
             '(can be specified for multiple times)')
    parser.add_argument(
        '--cupy-wheel-include', type=str, action='append', default=[],
        help='An include file to copy into the wheel. '
             'Delimited by a colon. '
             'The former part is a full path of the source include file and '
             'the latter is the relative path within cupy wheel. '
             '(can be specified for multiple times)')
    parser.add_argument(
        '--cupy-wheel-metadata', type=str, default=None,
        help='wheel metadata (cupy/.data/_wheel.json)')
    parser.add_argument(
        '--cupy-no-rpath', action='store_true', default=False,
        help='disable adding default library directories to RPATH')
    parser.add_argument(
        '--cupy-profile', action='store_true', default=False,
        help='enable profiling for Cython code')
    parser.add_argument(
        '--cupy-coverage', action='store_true', default=False,
        help='enable coverage for Cython code')
    parser.add_argument(
        '--cupy-no-cuda', action='store_true', default=False,
        help='build CuPy with stub header file')
    # parser.add_argument(
    #     '--cupy-use-hip', action='store_true', default=False,
    #     help='build CuPy with HIP')

    opts, sys.argv = parser.parse_known_args(sys.argv)

    arg_options = {
        'package_name': opts.cupy_package_name,
        'long_description': opts.cupy_long_description,
        'wheel_libs': opts.cupy_wheel_lib,  # list
        'wheel_includes': opts.cupy_wheel_include,  # list
        'wheel_metadata': opts.cupy_wheel_metadata,
        'no_rpath': opts.cupy_no_rpath,
        'profile': opts.cupy_profile,
        'linetrace': opts.cupy_coverage,
        'annotate': opts.cupy_coverage,
        'no_cuda': opts.cupy_no_cuda,
        'use_hip': use_hip  # opts.cupy_use_hip,
    }
    if check_readthedocs_environment():
        arg_options['no_cuda'] = True
    return arg_options


cupy_setup_options = parse_args()
print('Options:', cupy_setup_options)


def get_package_name():
    return cupy_setup_options['package_name']


def get_long_description():
    path = cupy_setup_options['long_description']
    if path is None:
        return None
    with open(path) as f:
        return f.read()


def prepare_wheel_libs():
    """Prepare shared libraries and include files for wheels.

    Shared libraries are placed under `cupy/.data/lib` and
    RUNPATH will be set to this directory later (Linux only).
    Include files are placed under `cupy/.data/include`.

    Returns the list of files (path relative to `cupy` module) to add to
    the sdist/wheel distribution.
    """
    data_dir = os.path.abspath(os.path.join('cupy', '.data'))
    if os.path.exists(data_dir):
        print('Removing directory: {}'.format(data_dir))
        shutil.rmtree(data_dir)

    # Generate list files to copy
    # tuple of (src_path, dst_path)
    files_to_copy = []

    # Library files
    for srcpath in cupy_setup_options['wheel_libs']:
        relpath = os.path.basename(srcpath)
        dstpath = os.path.join(data_dir, 'lib', relpath)
        files_to_copy.append((srcpath, dstpath))

    # Include files
    for include_path_spec in cupy_setup_options['wheel_includes']:
        srcpath, relpath = include_path_spec.rsplit(':', 1)
        dstpath = os.path.join(data_dir, 'include', relpath)
        files_to_copy.append((srcpath, dstpath))

    # Wheel meta data
    wheel_metadata = cupy_setup_options['wheel_metadata']
    if wheel_metadata:
        files_to_copy.append(
            (wheel_metadata, os.path.join(data_dir, '_wheel.json')))

    # Copy
    for srcpath, dstpath in files_to_copy:
        # Note: symlink is resolved by shutil.copy2.
        print('Copying file for wheel: {}'.format(srcpath))
        dirpath = os.path.dirname(dstpath)
        if not os.path.isdir(dirpath):
            os.makedirs(dirpath)
        shutil.copy2(srcpath, dstpath)

    return [os.path.relpath(x[1], 'cupy') for x in files_to_copy]


try:
    import Cython
    import Cython.Build
    cython_version = pkg_resources.parse_version(Cython.__version__)
    cython_available = (
        cython_version >= required_cython_version and
        cython_version not in ignore_cython_versions)
except ImportError:
    cython_available = False


def cythonize(extensions, arg_options):
    directive_keys = ('linetrace', 'profile')
    directives = {key: arg_options[key] for key in directive_keys}

    # Embed signatures for Sphinx documentation.
    directives['embedsignature'] = True

    cythonize_option_keys = ('annotate',)
    cythonize_options = {key: arg_options[key]
                         for key in cythonize_option_keys}

    # pass use_hip to Cython code
    compile_time_env = cythonize_options.get('compile_time_env')
    if compile_time_env is None:
        compile_time_env = {}
        cythonize_options['compile_time_env'] = compile_time_env
    compile_time_env['use_hip'] = arg_options['use_hip']

    return Cython.Build.cythonize(
        extensions, verbose=True, language_level=3,
        compiler_directives=directives, **cythonize_options)


def check_extensions(extensions):
    for x in extensions:
        for f in x.sources:
            if not path.isfile(f):
                raise RuntimeError('''\
Missing file: {}
Please install Cython {} or later. Please also check the version of Cython.
See https://docs.cupy.dev/en/stable/install.html for details.
'''.format(f, required_cython_version))


def get_ext_modules(use_cython=False):
    arg_options = cupy_setup_options

    # We need to call get_config_vars to initialize _config_vars in distutils
    # see #1849
    sysconfig.get_config_vars()
    compiler = ccompiler.new_compiler()
    sysconfig.customize_compiler(compiler)

    extensions = make_extensions(arg_options, compiler, use_cython)

    return extensions


def _nvcc_gencode_options(cuda_version):
    """Returns NVCC GPU code generation options."""

    if sys.argv == ['setup.py', 'develop']:
        return []

    envcfg = os.getenv('CUPY_NVCC_GENERATE_CODE', None)
    if envcfg:
        return ['--generate-code={}'.format(arch)
                for arch in envcfg.split(';') if len(arch) > 0]

    # The arch_list specifies virtual architectures, such as 'compute_61', and
    # real architectures, such as 'sm_61', for which the CUDA input files are
    # to be compiled.
    #
    # The syntax of an entry of the list is
    #
    #     entry ::= virtual_arch | (virtual_arch, real_arch)
    #
    # where virtual_arch is a string which means a virtual architecture and
    # real_arch is a string which means a real architecture.
    #
    # If a virtual architecture is supplied, NVCC generates a PTX code for the
    # virtual architecture. If a pair of a virtual architecture and a real
    # architecture is supplied, NVCC generates a PTX code for the virtual
    # architecture as well as a cubin code for the real architecture.
    #
    # For example, making NVCC generate a PTX code for 'compute_60' virtual
    # architecture, the arch_list has an entry of 'compute_60'.
    #
    #     arch_list = ['compute_60']
    #
    # For another, making NVCC generate a PTX code for 'compute_61' virtual
    # architecture and a cubin code for 'sm_61' real architecture, the
    # arch_list has an entry of ('compute_61', 'sm_61').
    #
    #     arch_list = [('compute_61', 'sm_61')]

    if cuda_version >= 11000:
        arch_list = ['compute_50',
                     ('compute_60', 'sm_60'),
                     ('compute_61', 'sm_61'),
                     ('compute_70', 'sm_70'),
                     ('compute_75', 'sm_75'),
                     ('compute_80', 'sm_80'),
                     'compute_80']
    elif cuda_version >= 10000:
        arch_list = ['compute_30',
                     'compute_50',
                     ('compute_60', 'sm_60'),
                     ('compute_61', 'sm_61'),
                     ('compute_70', 'sm_70'),
                     ('compute_75', 'sm_75'),
                     'compute_70']
    elif cuda_version >= 9000:
        arch_list = ['compute_30',
                     'compute_50',
                     ('compute_60', 'sm_60'),
                     ('compute_61', 'sm_61'),
                     ('compute_70', 'sm_70'),
                     'compute_70']
    else:
        # This should not happen.
        assert False

    options = []
    for arch in arch_list:
        if type(arch) is tuple:
            virtual_arch, real_arch = arch
            options.append('--generate-code=arch={},code={}'.format(
                virtual_arch, real_arch))
        else:
            options.append('--generate-code=arch={},code={}'.format(
                arch, arch))

    return options


class _UnixCCompiler(unixccompiler.UnixCCompiler):
    src_extensions = list(unixccompiler.UnixCCompiler.src_extensions)
    src_extensions.append('.cu')

    def _compile(self, obj, src, ext, cc_args, extra_postargs, pp_opts):
        # For sources other than CUDA C ones, just call the super class method.
        if os.path.splitext(src)[1] != '.cu':
            return unixccompiler.UnixCCompiler._compile(
                self, obj, src, ext, cc_args, extra_postargs, pp_opts)

        if use_hip:
            return self._comiple_unix_hipcc(
                obj, src, ext, cc_args, extra_postargs, pp_opts)

        # For CUDA C source files, compile them with NVCC.
        _compiler_so = self.compiler_so
        try:
            nvcc_path = build.get_nvcc_path()
            base_opts = build.get_compiler_base_options()
            self.set_executable('compiler_so', nvcc_path)

            cuda_version = build.get_cuda_version()
            postargs = _nvcc_gencode_options(cuda_version) + [
                '-O2', '--compiler-options="-fPIC"', '--std=c++11']
            print('NVCC options:', postargs)

            return unixccompiler.UnixCCompiler._compile(
                self, obj, src, ext, base_opts + cc_args, postargs, pp_opts)
        finally:
            self.compiler_so = _compiler_so

    def _comiple_unix_hipcc(self,
                            obj, src, ext, cc_args, extra_postargs, pp_opts):
        # For CUDA C source files, compile them with HIPCC.
        _compiler_so = self.compiler_so
        try:
            rcom_path = build.get_hipcc_path()
            base_opts = build.get_compiler_base_options()
            self.set_executable('compiler_so', rcom_path)

            postargs = ['-O2', '-fPIC', '--include', 'hip_runtime.h']
            print('HIPCC options:', postargs)

            return unixccompiler.UnixCCompiler._compile(
                self, obj, src, ext, base_opts + cc_args, postargs, pp_opts)
        finally:
            self.compiler_so = _compiler_so

    def link(self, target_desc, objects, output_filename, *args):
        use_hipcc = False
        if use_hip:
            for i in objects:
                if 'cupy_thrust.o' in i:
                    use_hipcc = True
        if use_hipcc:
            _compiler_cxx = self.compiler_cxx
            try:
                rcom_path = build.get_hipcc_path()
                self.set_executable('compiler_cxx', rcom_path)

                return unixccompiler.UnixCCompiler.link(
                    self, target_desc, objects, output_filename, *args)
            finally:
                self.compiler_cxx = _compiler_cxx
        else:
            return unixccompiler.UnixCCompiler.link(
                self, target_desc, objects, output_filename, *args)


class _MSVCCompiler(msvccompiler.MSVCCompiler):
    _cu_extensions = ['.cu']

    src_extensions = list(unixccompiler.UnixCCompiler.src_extensions)
    src_extensions.extend(_cu_extensions)

    def _compile_cu(self, sources, output_dir=None, macros=None,
                    include_dirs=None, debug=0, extra_preargs=None,
                    extra_postargs=None, depends=None):
        # Compile CUDA C files, mainly derived from UnixCCompiler._compile().

        macros, objects, extra_postargs, pp_opts, _build = \
            self._setup_compile(output_dir, macros, include_dirs, sources,
                                depends, extra_postargs)

        compiler_so = build.get_nvcc_path()
        cc_args = self._get_cc_args(pp_opts, debug, extra_preargs)
        cuda_version = build.get_cuda_version()
        postargs = _nvcc_gencode_options(cuda_version) + ['-O2']
        postargs += ['-Xcompiler', '/MD']
        print('NVCC options:', postargs)

        for obj in objects:
            try:
                src, ext = _build[obj]
            except KeyError:
                continue
            try:
                self.spawn(compiler_so + cc_args + [src, '-o', obj] + postargs)
            except errors.DistutilsExecError as e:
                raise errors.CompileError(str(e))

        return objects

    def compile(self, sources, **kwargs):
        # Split CUDA C sources and others.
        cu_sources = []
        other_sources = []
        for source in sources:
            if os.path.splitext(source)[1] == '.cu':
                cu_sources.append(source)
            else:
                other_sources.append(source)

        # Compile source files other than CUDA C ones.
        other_objects = msvccompiler.MSVCCompiler.compile(
            self, other_sources, **kwargs)

        # Compile CUDA C sources.
        cu_objects = self._compile_cu(cu_sources, **kwargs)

        # Return compiled object filenames.
        return other_objects + cu_objects


class sdist_with_cython(sdist.sdist):

    """Custom `sdist` command with cyhonizing."""

    def __init__(self, *args, **kwargs):
        if not cython_available:
            raise RuntimeError('Cython is required to make sdist.')
        ext_modules = get_ext_modules(True)  # get .pyx modules
        cythonize(ext_modules, cupy_setup_options)
        sdist.sdist.__init__(self, *args, **kwargs)


class custom_build_ext(build_ext.build_ext):

    """Custom `build_ext` command to include CUDA C source files."""

    def run(self):
        if build.get_nvcc_path() is not None:
            def wrap_new_compiler(func):
                def _wrap_new_compiler(*args, **kwargs):
                    try:
                        return func(*args, **kwargs)
                    except errors.DistutilsPlatformError:
                        if not PLATFORM_WIN32:
                            CCompiler = _UnixCCompiler
                        else:
                            CCompiler = _MSVCCompiler
                        return CCompiler(
                            None, kwargs['dry_run'], kwargs['force'])
                return _wrap_new_compiler
            ccompiler.new_compiler = wrap_new_compiler(ccompiler.new_compiler)
            # Intentionally causes DistutilsPlatformError in
            # ccompiler.new_compiler() function to hook.
            self.compiler = 'nvidia'
        if cython_available:
            ext_modules = get_ext_modules(True)  # get .pyx modules
            cythonize(ext_modules, cupy_setup_options)
        check_extensions(self.extensions)
        build_ext.build_ext.run(self)<|MERGE_RESOLUTION|>--- conflicted
+++ resolved
@@ -100,22 +100,16 @@
             'hip/hiprtc.h',
             'hipblas.h',
             'hiprand/hiprand.h',
-<<<<<<< HEAD
             'hipfft.h',
-=======
             'roctx.h',
->>>>>>> e74225da
         ],
         'libraries': [
             'hiprtc',
             'hip_hcc',
             'hipblas',
             'hiprand',
-<<<<<<< HEAD
             'rocfft',
-=======
             'roctx64',
->>>>>>> e74225da
         ],
     })
 else:
