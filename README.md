[![pypi](https://img.shields.io/pypi/v/cupy.svg)](https://pypi.python.org/pypi/cupy)
[![GitHub license](https://img.shields.io/github/license/cupy/cupy.svg)](https://github.com/cupy/cupy)
[![travis](https://img.shields.io/travis/cupy/cupy.svg)](https://travis-ci.org/cupy/cupy)
[![coveralls](https://img.shields.io/coveralls/cupy/cupy.svg)](https://coveralls.io/github/cupy/cupy)
[![Read the Docs](https://readthedocs.org/projects/cupy/badge/?version=stable)](http://docs.cupy.chainer.org/en/stable/?badge=stable)

# Please do not send a PR yet
Please see [chainer](https://github.com/pfnet/chainer) project.

# CuPy : NumPy-like API accelerated with CUDA

## Requirements

CuPy is tested on Ubuntu 14.04 and CentOS 7. We recommend them to use CuPy, though it may run on other systems as well.

Minimum requirements:
- Python 2.7.6+, 3.4.3+, 3.5.1+, 3.6.0+
- NumPy 1.9, 1.10, 1.11, 1.12
- Six 1.9

Requirements for some features:
- CUDA support
  - CUDA 6.5, 7.0, 7.5, 8.0
  - filelock
  - g++ 4.8.4+
- cuDNN support
<<<<<<< HEAD
  - cuDNN v2, v3, v4, v5, v5.1
=======
  - cuDNN v2, v3, v4, v5, v5.1, v6
- Caffe model support
  - Protocol Buffers (pip install protobuf)
    - protobuf>=3.0.0 is required for Py3
- Image dataset support
  - Pillow
- HDF5 serialization support
  - h5py 2.5.0
>>>>>>> e049cc41
- Testing utilities
  - Mock
  - Nose

## Installation

### Minimum installation

If you use old ``setuptools``, upgrade it:

```
pip install -U setuptools
```

Then, install CuPy via PyPI:
```
pip install cupy
```

You can also install CuPy from the source code:
```
python setup.py install
```


### Installation with CUDA

If you want to enable CUDA, first you have to install CUDA and set the environment variable `PATH` and `LD_LIBRARY_PATH` for CUDA executables and libraries.
For example, if you are using Ubuntu and CUDA is installed by the official distribution, then CUDA is installed at `/usr/local/cuda`.
In this case, you have to add the following lines to `.bashrc` or `.zshrc` (choose which you are using):
```
export PATH=/usr/local/cuda/bin:$PATH
export LD_LIBRARY_PATH=/usr/local/cuda/lib64:$LD_LIBRARY_PATH
```


If you want to enable cuDNN, add a directory containing `cudnn.h` to `CFLAGS`, and add a directory containing `libcudnn.so` to `LDFLAGS` and `LD_LIBRARY_PATH`:
```
export CFLAGS=-I/path/to/cudnn/include
export LDFLAGS=-L/path/to/cudnn/lib
export LD_LIBRARY_PATH=/path/to/cudnn/lib:$LD_LIBRARY_PATH
```
Do not forget to restart your terminal session (or `source` it) to enable these changes.
And then, reinstall CuPy.


## Run with Docker

We provide the official Docker image.
Use [nvidia-docker](https://github.com/NVIDIA/nvidia-docker) command to run CuPy image with GPU.
You can login to the environment with bash, and run the Python interpreter.

```
$ nvidia-docker run -it cupy/cupy /bin/bash
```


## Reference

Tokui, S., Oono, K., Hido, S. and Clayton, J.,
Chainer: a Next-Generation Open Source Framework for Deep Learning,
*Proceedings of Workshop on Machine Learning Systems(LearningSys) in
The Twenty-ninth Annual Conference on Neural Information Processing Systems (NIPS)*, (2015)
[URL](http://learningsys.org/papers/LearningSys_2015_paper_33.pdf), [BibTex](cupy_bibtex.txt)


## More information

- Official site: (to be appeared)
- Official document: http://docs.cupy.chainer.org/
- github: https://github.com/cupy/cupy
- Forum: https://groups.google.com/forum/#!forum/cupy
- Forum (Japanese): https://groups.google.com/forum/#!forum/cupy-ja
- Twitter: https://twitter.com/ChainerOfficial
- Twitter (Japanese): https://twitter.com/chainerjp
- Research projects using Chainer: https://github.com/pfnet/chainer/wiki/Research-projects-using-Chainer

## License

MIT License (see `LICENSE` file).<|MERGE_RESOLUTION|>--- conflicted
+++ resolved
@@ -24,18 +24,7 @@
   - filelock
   - g++ 4.8.4+
 - cuDNN support
-<<<<<<< HEAD
-  - cuDNN v2, v3, v4, v5, v5.1
-=======
   - cuDNN v2, v3, v4, v5, v5.1, v6
-- Caffe model support
-  - Protocol Buffers (pip install protobuf)
-    - protobuf>=3.0.0 is required for Py3
-- Image dataset support
-  - Pillow
-- HDF5 serialization support
-  - h5py 2.5.0
->>>>>>> e049cc41
 - Testing utilities
   - Mock
   - Nose
