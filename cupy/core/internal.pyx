--- conflicted
+++ resolved
@@ -94,23 +94,9 @@
 
 
 @cython.profile(False)
-<<<<<<< HEAD
 cdef inline Py_ssize_t get_contiguous_strides_inplace(
-        vector.vector[Py_ssize_t]& shape, vector.vector[Py_ssize_t]& strides,
-=======
-cpdef vector.vector[Py_ssize_t] get_contiguous_strides(
-        const vector.vector[Py_ssize_t]& shape, Py_ssize_t itemsize,
-        bint is_c_contiguous):
-    cdef vector.vector[Py_ssize_t] strides
-    set_contiguous_strides(shape, strides, itemsize, is_c_contiguous)
-    return strides
-
-
-@cython.profile(False)
-cdef inline Py_ssize_t set_contiguous_strides(
         const vector.vector[Py_ssize_t]& shape,
         vector.vector[Py_ssize_t]& strides,
->>>>>>> b525216e
         Py_ssize_t itemsize, bint is_c_contiguous):
     cdef Py_ssize_t st, sh
     cdef Py_ssize_t is_nonzero_size = 1
