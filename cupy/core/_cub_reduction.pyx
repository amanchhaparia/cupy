from cupy.core._carray cimport shape_t
from cupy.core cimport _kernel
from cupy.core cimport _optimize_config
from cupy.core cimport _reduction
from cupy.core cimport _scalar
from cupy.core.core cimport compile_with_cache
from cupy.core.core cimport ndarray
from cupy.core.core cimport _internal_ascontiguousarray
from cupy.core cimport internal
from cupy.cuda cimport cub
from cupy.cuda cimport function
from cupy.cuda cimport memory
from cupy_backends.cuda.api cimport runtime

import math
import string
from cupy import _environment
from cupy.core._kernel import _get_param_info
from cupy.cuda import driver
from cupy import _util


cdef function.Function _create_cub_reduction_function(
        name, block_size, items_per_thread,
        reduce_type, params, arginfos, identity,
        pre_map_expr, reduce_expr, post_map_expr,
        _kernel._TypeMap type_map, preamble, options):
    # A (incomplete) list of internal variables:
    # _J            : the index of an element in the array

    # static_assert needs at least C++11 in NVRTC
    options += ('--std=c++11',)

    cdef str backend
    if runtime._is_hip_environment:
        # In ROCm, we need to set the include path. This does not work for
        # hiprtc as of ROCm 3.5.0, so we must use hipcc.
        options += ('-I' + _rocm_path + '/include', '-O2')
        backend = 'nvcc'  # this is confusing...
    else:
        # use jitify + nvrtc
        # TODO(leofang): how about simply specifying jitify=True when calling
        # compile_with_cache()?
        options += ('-DCUPY_USE_JITIFY',)
        backend = 'nvrtc'

    # TODO(leofang): try splitting the for-loop into full tiles and partial
    # tiles to utilize LoadDirectBlockedVectorized? See, for example,
    # https://github.com/NVlabs/cub/blob/c3cceac115c072fb63df1836ff46d8c60d9eb304/cub/agent/agent_reduce.cuh#L311-L346

    cdef str module_code = _get_cub_header_include()
    module_code += '''
${type_preamble}
${preamble}

typedef ${reduce_type} _type_reduce;

static_assert(sizeof(_type_reduce) <= 32,
    "The intermediate reduction type is assumed to be at most 32 bytes.");

// Compile-time constants for CUB template specializations
#define ITEMS_PER_THREAD  ${items_per_thread}
#define BLOCK_SIZE        ${block_size}

// for hipCUB: use the hipcub namespace
#ifdef __HIP_DEVICE_COMPILE__
#define cub hipcub
#endif

#if defined FIRST_PASS
    typedef type_in0_raw  type_mid_in;
    typedef _type_reduce  type_mid_out;
    #define POST_MAP(a)   out0 = a;
#elif defined SECOND_PASS
    typedef _type_reduce  type_mid_in;
    typedef type_out0_raw type_mid_out;
    #define POST_MAP(a)   (${post_map_expr})
#else  // one-pass reduction
    typedef type_in0_raw  type_mid_in;
    typedef type_out0_raw type_mid_out;
    #define POST_MAP(a)   (${post_map_expr})
#endif

struct _reduction_op {
    __device__ __forceinline__ _type_reduce operator()(
        const _type_reduce &a, const _type_reduce &b) const {
        return ${reduce_expr};
    }
};

extern "C"
__global__ void ${name}(${params}) {
  unsigned int _tid = threadIdx.x;
'''

    if pre_map_expr == 'in0':
        module_code += '''
  // Specialize BlockLoad type for faster (?) loading
  typedef cub::BlockLoad<_type_reduce, BLOCK_SIZE,
                         ITEMS_PER_THREAD, cub::BLOCK_LOAD_DIRECT> BlockLoadT;

  // Shared memory for loading
  __shared__ typename BlockLoadT::TempStorage temp_storage_load;
'''

    module_code += '''
  // Specialize BlockReduce type for our thread block
  typedef cub::BlockReduce<_type_reduce, BLOCK_SIZE> BlockReduceT;

  // Shared memory for reduction
  __shared__ typename BlockReduceT::TempStorage temp_storage;

  // Declare reduction operation
  _reduction_op op;

  // input & output raw pointers
  const type_mid_in* _in0 = static_cast<const type_mid_in*>(_raw_in0);
  type_mid_out* _out0 = static_cast<type_mid_out*>(_raw_out0);

  // Per-thread tile data
  _type_reduce _sdata[ITEMS_PER_THREAD];
  #pragma unroll
  for (int j = 0; j < ITEMS_PER_THREAD; j++) {
      _sdata[j] = _type_reduce(${identity});
  }

  // each block handles the reduction of 1 segment
  size_t segment_idx = blockIdx.x * _segment_size;
  const type_mid_in* segment_head = _in0 + segment_idx;
  size_t i = 0;  // tile head within the segment
  int tile_size = (BLOCK_SIZE * ITEMS_PER_THREAD < _segment_size ?
                   BLOCK_SIZE * ITEMS_PER_THREAD :
                   _segment_size);
  sizeT _seg_size = _segment_size;

  #if defined FIRST_PASS
  // for two-pass reduction only: "last segment" is special
  if (_array_size > 0) {
      if (_array_size - segment_idx <= _segment_size) {
          _seg_size = _array_size - segment_idx;
      }
<<<<<<< HEAD
      #ifdef __HIP_DEVICE_COMPILE__
      // For a mysterious reason this is necessary...We don't understand HIP...
      __syncthreads();
      #endif
=======
      __syncthreads();  // Propagate the new value back to memory
>>>>>>> 634f3cc8
  }
  #endif

  // loop over tiles within 1 segment
  _type_reduce aggregate = _type_reduce(${identity});
  for (i = 0; i < _seg_size; i += BLOCK_SIZE * ITEMS_PER_THREAD) {
      // for the last tile
      if (_seg_size - i <= tile_size) { tile_size = _seg_size - i; }
'''

    if pre_map_expr == 'in0':
        module_code += '''
      // load a tile
      BlockLoadT(temp_storage_load).Load(segment_head + i, _sdata, tile_size,
                                         _type_reduce(${identity}));
'''
    else:  # pre_map_expr could be something like "in0 != type_in0_raw(0)"
        module_code += '''
      // load a tile
      #pragma unroll
      for (int j = 0; j < ITEMS_PER_THREAD; j++) {
          // index of the element in a tile
          int e_idx = _tid * ITEMS_PER_THREAD + j;

          // some pre_map_expr uses _J internally...
          #if defined FIRST_PASS
          int _J = (segment_idx + i + e_idx);
          #else  // only one pass
          int _J = (segment_idx + i + e_idx) % _seg_size;
          #endif

          if (e_idx < tile_size) {
              const type_mid_in in0 = *(segment_head + i + e_idx);
              _sdata[j] = static_cast<_type_reduce>(${pre_map_expr});
          } else {
              _sdata[j] = _type_reduce(${identity});
          }
      }
'''

    module_code += '''
      // Compute block reduction
      // Note that the output is only meaningful for thread 0
      aggregate = op(aggregate, BlockReduceT(temp_storage).Reduce(_sdata, op));

      __syncthreads();  // for reusing temp_storage
  }

  if (_tid == 0) {
      type_mid_out& out0 = *(_out0 + blockIdx.x);
      POST_MAP(aggregate);
  }
}
'''

    module_code = string.Template(module_code).substitute(
        name=name,
        block_size=block_size,
        items_per_thread=items_per_thread,
        reduce_type=reduce_type,
        params=_get_cub_kernel_params(params, arginfos),
        identity=identity,
        reduce_expr=reduce_expr,
        pre_map_expr=pre_map_expr,
        post_map_expr=post_map_expr,
        type_preamble=type_map.get_typedef_code(),
        preamble=preamble)

    # To specify the backend, we have to explicitly spell out the default
    # values for arch, cachd, and prepend_cupy_headers to bypass cdef/cpdef
    # limitation...
    module = compile_with_cache(
        module_code, options, arch=None, cachd_dir=None,
        prepend_cupy_headers=True, backend=backend)
    return module.get_function(name)


@_util.memoize(for_each_device=True)
def _SimpleCubReductionKernel_get_cached_function(
        map_expr, reduce_expr, post_map_expr, reduce_type,
        params, arginfos, _kernel._TypeMap type_map,
        name, block_size, identity, preamble,
        options, cub_params):
    items_per_thread = cub_params[0]
    name = name.replace('cupy_', 'cupy_cub_')
    name = name.replace('cupyx_', 'cupyx_cub_')
    return _create_cub_reduction_function(
        name, block_size, items_per_thread,
        reduce_type, params, arginfos, identity,
        map_expr, reduce_expr, post_map_expr,
        type_map, preamble, options)


cdef str _cub_path = _environment.get_cub_path()
cdef str _nvcc_path = _environment.get_nvcc_path()
cdef str _rocm_path = _environment.get_rocm_path()
cdef str _hipcc_path = _environment.get_hipcc_path()
cdef str _cub_header = None


cdef str _get_cub_header_include():
    global _cub_header
    if _cub_header is not None:
        return _cub_header

    assert _cub_path is not None
    cdef str rocm_path = None
    if _cub_path == '<bundle>':
        _cub_header = '''
#include <cupy/cub/cub/block/block_reduce.cuh>
#include <cupy/cub/cub/block/block_load.cuh>
'''
    elif _cub_path == '<CUDA>':
        _cub_header = '''
#include <cub/block/block_reduce.cuh>
#include <cub/block/block_load.cuh>
'''
    elif _cub_path == '<ROCm>':
        # As of ROCm 3.5.0, the block headers cannot be included by themselves
        # (many macros left undefined), so we must use the master header.
        _cub_header = '''
#include <hipcub/hipcub.hpp>
'''
    return _cub_header


# make it cpdef'd for unit tests
cpdef inline tuple _can_use_cub_block_reduction(
        list in_args, list out_args, tuple reduce_axis, tuple out_axis):
    '''
    If CUB BlockReduce can be used, this function returns a tuple of the needed
    parameters, otherwise returns None.
    '''
    cdef tuple axis_permutes_cub
    cdef ndarray in_arr, out_arr
    cdef Py_ssize_t contiguous_size = 1
    cdef str order

    # detect whether CUB headers exists somewhere:
    if _cub_path is None:
        import warnings
        warnings.warn('CUB headers are not found.', RuntimeWarning)
        return None

    # we currently support reductions with 1 input and 1 output
    if len(in_args) != 1 or len(out_args) != 1:
        return None

    in_arr = in_args[0]
    out_arr = out_args[0]

    # the axes might not be sorted when we arrive here...
    reduce_axis = tuple(sorted(reduce_axis))
    out_axis = tuple(sorted(out_axis))

    # check reduction axes, if not contiguous then fall back to old kernel
    if in_arr._f_contiguous:
        order = 'F'
        if not cub._cub_device_segmented_reduce_axis_compatible(
                reduce_axis, in_arr.ndim, order):
            return None
        axis_permutes_cub = reduce_axis + out_axis
    elif in_arr._c_contiguous:
        order = 'C'
        if not cub._cub_device_segmented_reduce_axis_compatible(
                reduce_axis, in_arr.ndim, order):
            return None
        axis_permutes_cub = out_axis + reduce_axis
    else:
        return None
    if axis_permutes_cub != tuple(range(in_arr.ndim)):
        return None

    # full-reduction of N-D array: need to invoke the kernel twice
    cdef bint full_reduction = True if len(out_axis) == 0 else False

    # check if the number of elements is too large
    # (ref: cupy/cupy#3309 for CUB limit)
    for i in reduce_axis:
        contiguous_size *= in_arr.shape[i]
    if contiguous_size > 0x7fffffffffffffff or contiguous_size == 0:
        return None
    if full_reduction:
        # assume a GPU has at most 64 GB of physical memory
        if contiguous_size > 0x1000000000:
            return None
    else:
        # the number of blocks to be launched exceeds INT_MAX:
        if in_arr.size // contiguous_size > 0x7fffffff:
            return None

    # rare event (mainly for conda-forge users): nvcc is not found!
    if not runtime._is_hip_environment:
        if _nvcc_path is None:
            return None
    else:
        if _hipcc_path is None:
            return None

    return (axis_permutes_cub, contiguous_size, full_reduction)


# similar to cupy.core._kernel._get_kernel_params()
cdef str _get_cub_kernel_params(tuple params, tuple arginfos):
    cdef _kernel.ParameterInfo p
    cdef _kernel._ArgInfo arginfo
    cdef lst = []
    cdef str c_type, c_name
    cdef int i
    assert len(params) == len(arginfos)

    for i, (p, arginfo) in enumerate(zip(params, arginfos)):
        c_name = arginfo.get_c_var_name(p)
        if i < len(params) - 2:
            c_type = 'const void*' if p.is_const else 'void*'
        else:
            # for segment size and array size
            c_type = arginfo.get_param_c_type(p)
        lst.append('{} {}'.format(c_type, c_name))
    return ', '.join(lst)


cdef Py_ssize_t _cub_default_block_size = (
    256 if runtime._is_hip_environment else 512)


cdef (Py_ssize_t, Py_ssize_t) _get_cub_block_specs(  # NOQA
        Py_ssize_t contiguous_size):
    # This is recommended in the CUB internal and should be an
    # even number
    items_per_thread = 4

    # Calculate the reduction block dimensions.
    # Ideally, we want each block to handle one segment, so:
    # 1. block size < segment size: the block loops over the segment
    # 2. block size >= segment size: the segment fits in the block
    block_size = (contiguous_size + items_per_thread - 1) // items_per_thread
    block_size = internal.clp2(block_size)
    warp_size = 32 if not runtime._is_hip_environment else 64
    if block_size < warp_size:
        block_size = warp_size
    elif block_size > _cub_default_block_size:
        block_size = _cub_default_block_size

    return items_per_thread, block_size


cdef _scalar.CScalar _cub_convert_to_c_scalar(
        Py_ssize_t segment_size, Py_ssize_t value):
    if segment_size > 0x7fffffff:
        return _scalar.scalar_to_c_scalar(value)
    else:
        return _scalar.CScalar.from_int32(value)


cdef inline void _cub_two_pass_launch(
        str name, Py_ssize_t block_size, Py_ssize_t segment_size,
        Py_ssize_t items_per_thread, str reduce_type, tuple params,
        list in_args, list out_args,
        str identity, str pre_map_expr, str reduce_expr, str post_map_expr,
        _kernel._TypeMap type_map, str preamble,
        tuple options, stream) except*:
    '''
    Notes:
    1. Two-pass reduction: the first pass distributes an even share over
       a number of blocks (with block_size threads), and the second pass
       does reduction over 1 block of threads
    '''

    cdef list out_args_2nd_pass = [out_args[0]]
    cdef Py_ssize_t contiguous_size, out_block_num
    cdef function.Function func
    cdef memory.MemoryPointer memptr
    cdef str post_map_expr1, post_map_expr2, f
    cdef list inout_args
    cdef tuple cub_params
    cdef size_t gridx, blockx
    cdef ndarray in_arr

    # fair share
    contiguous_size = min(segment_size, block_size * items_per_thread)
    out_block_num = (segment_size + contiguous_size - 1) // contiguous_size
    assert out_block_num <= 0x7fffffff

    # Because we can't know sizeof(reduce_type) in advance, here we
    # conservatively assume it's 32 bytes and allocate a work area
    memptr = memory.alloc(out_block_num * 32)
    out_args[0] = memptr

    # ************************ 1st pass ************************
    name += '_pass1'
    inout_args = [in_args[0], out_args[0],
                  _cub_convert_to_c_scalar(segment_size, contiguous_size),
                  _cub_convert_to_c_scalar(segment_size, segment_size)]
    cub_params = (items_per_thread,)

    if 'mean' in name:
        post_map_expr1 = post_map_expr.replace('_in_ind.size()', '1.0')
        post_map_expr1 = post_map_expr1.replace('_out_ind.size()', '1.0')
    elif any((f in name for f in ('argmax', 'argmin'))):
        # Workaround: in NumPy the indices are always generated based on
        # a C-order array (since PyArray_ContiguousFromAny was called).
        # We have to do a conversion here (?) since we do not retain the
        # info on strides.
        # TODO(leofang): improve this workaround
        in_arr = in_args[0]
        if in_arr.ndim > 1 and in_arr._f_contiguous:
            in_arr = _internal_ascontiguousarray(in_arr)
            inout_args[0] = in_args[0] = in_arr
        post_map_expr1 = post_map_expr
    else:
        post_map_expr1 = post_map_expr

    # Retrieve the kernel function
    func = _SimpleCubReductionKernel_get_cached_function(
        pre_map_expr, reduce_expr, post_map_expr1, reduce_type,
        params,
        _kernel._get_arginfos(inout_args),
        type_map,
        name, block_size, identity, preamble,
        ('-DFIRST_PASS=1',), cub_params)

    # Kernel arguments passed to the __global__ function.
    gridx = <size_t>(out_block_num * block_size)
    blockx = <size_t>block_size

    # Launch the kernel
    func.linear_launch(gridx, inout_args, 0, blockx, stream)

    # ************************ 2nd pass ************************
    name = name[:-1] + '2'
    contiguous_size = out_block_num
    out_block_num = 1
    in_args = out_args
    out_args = out_args_2nd_pass
    inout_args = [in_args[0], out_args[0],
                  _cub_convert_to_c_scalar(segment_size, contiguous_size),
                  _cub_convert_to_c_scalar(segment_size, segment_size)]

    # For mean()
    if 'mean' in name:
        post_map_expr2 = post_map_expr.replace('_in_ind.size()',
                                               '_array_size')
        post_map_expr2 = post_map_expr2.replace('_out_ind.size()', '1.0')
    else:
        post_map_expr2 = post_map_expr

    # Retrieve the kernel function
    func = _SimpleCubReductionKernel_get_cached_function(
        'in0', reduce_expr, post_map_expr2, reduce_type,
        params,
        _kernel._get_arginfos(inout_args),
        type_map,
        name, block_size, identity, preamble,
        ('-DSECOND_PASS=1',), cub_params)

    # Kernel arguments passed to the __global__ function.
    gridx = <size_t>(out_block_num * block_size)
    blockx = <size_t>block_size

    # Launch the kernel
    func.linear_launch(gridx, inout_args, 0, blockx, stream)


cdef inline void _launch_cub(
        self, out_block_num, block_size, block_stride,
        in_args, out_args, in_shape, out_shape, type_map,
        map_expr, reduce_expr, post_map_expr, reduce_type,
        stream, params, cub_params) except *:
    cdef bint full_reduction
    cdef Py_ssize_t contiguous_size, items_per_thread
    cdef function.Function func

    # Kernel arguments passed to the __global__ function.
    items_per_thread = cub_params[0]
    contiguous_size = cub_params[1]
    full_reduction = cub_params[2]

    if full_reduction:
        _cub_two_pass_launch(
            self.name, block_size, contiguous_size, items_per_thread,
            reduce_type, params, in_args, out_args, self.identity,
            map_expr, reduce_expr, post_map_expr,
            type_map, self.preamble, (), stream)
        return
    else:
        inout_args = (
            in_args + out_args +
            [_cub_convert_to_c_scalar(
                contiguous_size, contiguous_size),
             _cub_convert_to_c_scalar(
                 contiguous_size, 0)])
        arginfos = _kernel._get_arginfos(inout_args)
        func = _SimpleCubReductionKernel_get_cached_function(
            map_expr, reduce_expr, post_map_expr, reduce_type,
            params, arginfos, type_map,
            self.name, block_size, self.identity, self.preamble,
            (), cub_params)

        func.linear_launch(
            out_block_num * block_size, inout_args, 0, block_size, stream)


def _get_cub_optimized_params(
        self, optimize_config, in_args, out_args, in_shape, out_shape,
        type_map, map_expr, reduce_expr, post_map_expr, reduce_type,
        stream, full_reduction, out_block_num, contiguous_size, params):
    out_size = internal.prod(out_shape)
    in_args = [_reduction._optimizer_copy_arg(a) for a in in_args]
    out_args = [_reduction._optimizer_copy_arg(a) for a in out_args]

    items_per_thread, block_size = (
        _get_cub_block_specs(contiguous_size))
    default_block_size_log = math.floor(math.log2(block_size))
    default_items_per_thread = items_per_thread

    def target_func(block_size, items_per_thread):
        block_stride = block_size * items_per_thread
        cub_params = (
            items_per_thread, contiguous_size, full_reduction)
        _launch_cub(
            self,
            out_block_num, block_size, block_stride, in_args, out_args,
            in_shape, out_shape, type_map, map_expr, reduce_expr,
            post_map_expr, reduce_type, stream, params, cub_params)

    def suggest_func(trial):
        block_size_log = trial.suggest_int('block_size_log', 5, 10)
        block_size = 2 ** block_size_log
        items_per_thread = trial.suggest_int(
            'items_per_thread', 2, 32, step=2)

        trial.set_user_attr('block_size', block_size)
        return block_size, items_per_thread

    # CUDA_ERROR_LAUNCH_OUT_OF_RESOURCES is a possible error
    optimize_impl = optimize_config.optimize_impl
    best = optimize_impl(
        optimize_config, target_func, suggest_func,
        default_best={
            'block_size_log': default_block_size_log,
            'items_per_thread': default_items_per_thread,
        }, ignore_error=(driver.CUDADriverError,))

    return best.params['items_per_thread'], best.user_attrs['block_size']


cdef bint _try_to_call_cub_reduction(
        self, list in_args, list out_args, const shape_t& a_shape,
        stream, optimize_context, tuple key,
        map_expr, reduce_expr, post_map_expr,
        reduce_type, _kernel._TypeMap type_map,
        tuple reduce_axis, tuple out_axis, const shape_t& out_shape,
        ndarray ret) except *:
    """Try to use cub.

    Updates `ret` and returns a boolean value whether cub is used.

    Note: input_expr and output_expr are not used in CUB kernels.
    """
    cdef tuple axis_permutes
    cdef tuple params, opt_params
    cdef shape_t in_shape
    cdef Py_ssize_t i
    cdef Py_ssize_t contiguous_size = -1
    cdef Py_ssize_t block_size, block_stride, out_block_num = 0

    # decide to use CUB or not
    can_use_cub = _can_use_cub_block_reduction(
        in_args, out_args, reduce_axis, out_axis)

    if can_use_cub is None:
        return False

    axis_permutes, contiguous_size, full_reduction = can_use_cub

    in_shape = _reduction._set_permuted_args(
        in_args, axis_permutes, a_shape, self.in_params)

    if in_args[0]._f_contiguous:
        ret._set_contiguous_strides(ret.dtype.itemsize, False)
        out_args[0] = ret

    if not full_reduction:  # just need one pass
        out_block_num = 1  # = number of segments
        for i in out_axis:
            out_block_num *= in_shape[i]

        if 'mean' in self.name:
            post_map_expr = post_map_expr.replace(
                '_in_ind.size()', '_segment_size')
            post_map_expr = post_map_expr.replace(
                '_out_ind.size()', '1.0')

    if contiguous_size > 0x7fffffff:  # INT_MAX
        size_type = 'uint64'
    else:
        size_type = 'int32'
    type_map = _kernel._TypeMap(type_map._pairs + (('sizeT', size_type),))
    params = (self._params[0:2]
              + _get_param_info(size_type + ' _segment_size', True)
              + _get_param_info(size_type + ' _array_size', True))

    # HACK for ReductionKernel:
    # 1. input/output arguments might not be named as in0/out0
    # 2. pre-/post- maps might not contain in0/out0
    # 3. type_map does not contain the expected names (type_in0_raw and
    #    type_out0_raw)
    cdef str old_in0 = params[0].name, old_out0 = params[1].name
    if old_in0 != 'in0' or old_out0 != 'out0':
        # avoid overwriting self's attributes
        params = (_get_param_info('T in0', True)
                  + _get_param_info('T out0', False)
                  + params[2:])
        map_expr = map_expr.replace(old_in0, 'in0')
        post_map_expr = post_map_expr.replace(old_out0, 'out0')
        type_map = _kernel._TypeMap(type_map._pairs + (
            ('type_in0_raw', in_args[0].dtype.type),
            ('type_out0_raw', out_args[0].dtype.type),
        ))

    # Calculate the reduction block dimensions.
    optimize_context = _optimize_config.get_current_context()
    if optimize_context is None:
        # Calculate manually
        items_per_thread, block_size = _get_cub_block_specs(contiguous_size)
    else:
        # Optimize dynamically
        key = ('cub_reduction',) + key
        opt_params = optimize_context.get_params(key)
        if opt_params is None:
            opt_params = _get_cub_optimized_params(
                self,
                optimize_context.config, in_args, out_args,
                in_shape, out_shape, type_map, map_expr, reduce_expr,
                post_map_expr, reduce_type, stream,
                full_reduction, out_block_num, contiguous_size, params)
            optimize_context.set_params(key, opt_params)
        items_per_thread, block_size = opt_params

    block_stride = block_size * items_per_thread
    cub_params = (items_per_thread, contiguous_size, full_reduction)

    _launch_cub(
        self,
        out_block_num,
        block_size,
        block_stride,
        in_args, out_args,
        in_shape, out_shape,
        type_map,
        map_expr, reduce_expr, post_map_expr, reduce_type,
        stream, params, cub_params)

    return True<|MERGE_RESOLUTION|>--- conflicted
+++ resolved
@@ -139,14 +139,10 @@
       if (_array_size - segment_idx <= _segment_size) {
           _seg_size = _array_size - segment_idx;
       }
-<<<<<<< HEAD
       #ifdef __HIP_DEVICE_COMPILE__
-      // For a mysterious reason this is necessary...We don't understand HIP...
-      __syncthreads();
+      // We don't understand HIP...
+      __syncthreads();  // Propagate the new value back to memory
       #endif
-=======
-      __syncthreads();  // Propagate the new value back to memory
->>>>>>> 634f3cc8
   }
   #endif
 
