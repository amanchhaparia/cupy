import numpy

import cupy
from cupy.core import _routines_math as _math
from cupy.core import fusion

<<<<<<< HEAD
# TODO(leofang): always import cub when hipCUB is supported
if not cupy.cuda.runtime.is_hip:
    from cupy.cuda import cub
else:
    cub = None

=======
>>>>>>> 9da978ba

def sum(a, axis=None, dtype=None, out=None, keepdims=False):
    """Returns the sum of an array along given axes.

    Args:
        a (cupy.ndarray): Array to take sum.
        axis (int or sequence of ints): Axes along which the sum is taken.
        dtype: Data type specifier.
        out (cupy.ndarray): Output array.
        keepdims (bool): If ``True``, the specified axes are remained as axes
            of length one.

    Returns:
        cupy.ndarray: The result array.

    .. seealso:: :func:`numpy.sum`

    """
    if fusion._is_fusing():
        if keepdims:
            raise NotImplementedError(
                'cupy.sum does not support `keepdims` in fusion yet.')
        return fusion._call_reduction(_math.sum_auto_dtype,
                                      a, axis=axis, dtype=dtype, out=out)

    # TODO(okuta): check type
    return a.sum(axis, dtype, out, keepdims)


def prod(a, axis=None, dtype=None, out=None, keepdims=False):
    """Returns the product of an array along given axes.

    Args:
        a (cupy.ndarray): Array to take product.
        axis (int or sequence of ints): Axes along which the product is taken.
        dtype: Data type specifier.
        out (cupy.ndarray): Output array.
        keepdims (bool): If ``True``, the specified axes are remained as axes
            of length one.

    Returns:
        cupy.ndarray: The result array.

    .. seealso:: :func:`numpy.prod`

    """
    if fusion._is_fusing():
        if keepdims:
            raise NotImplementedError(
                'cupy.prod does not support `keepdims` in fusion yet.')
        return fusion._call_reduction(_math.prod_auto_dtype,
                                      a, axis=axis, dtype=dtype, out=out)

    # TODO(okuta): check type
    return a.prod(axis, dtype, out, keepdims)


def nansum(a, axis=None, dtype=None, out=None, keepdims=False):
    """Returns the sum of an array along given axes treating Not a Numbers
    (NaNs) as zero.

    Args:
        a (cupy.ndarray): Array to take sum.
        axis (int or sequence of ints): Axes along which the sum is taken.
        dtype: Data type specifier.
        out (cupy.ndarray): Output array.
        keepdims (bool): If ``True``, the specified axes are remained as axes
            of length one.

    Returns:
        cupy.ndarray: The result array.

    .. seealso:: :func:`numpy.nansum`

    """
    if fusion._is_fusing():
        if keepdims:
            raise NotImplementedError(
                'cupy.nansum does not support `keepdims` in fusion yet.')
        return fusion._call_reduction(_math.nansum_auto_dtype,
                                      a, axis=axis, dtype=dtype, out=out)

    # TODO(okuta): check type
    return _math._nansum(a, axis, dtype, out, keepdims)


def nanprod(a, axis=None, dtype=None, out=None, keepdims=False):
    """Returns the product of an array along given axes treating Not a Numbers
    (NaNs) as zero.

    Args:
        a (cupy.ndarray): Array to take product.
        axis (int or sequence of ints): Axes along which the product is taken.
        dtype: Data type specifier.
        out (cupy.ndarray): Output array.
        keepdims (bool): If ``True``, the specified axes are remained as axes
            of length one.

    Returns:
        cupy.ndarray: The result array.

    .. seealso:: :func:`numpy.nanprod`

    """
    if fusion._is_fusing():
        if keepdims:
            raise NotImplementedError(
                'cupy.nanprod does not support `keepdims` in fusion yet.')
        return fusion._call_reduction(_math.nanprod_auto_dtype,
                                      a, axis=axis, dtype=dtype, out=out)

    # TODO(okuta): check type
    return _math._nanprod(a, axis, dtype, out, keepdims)


def cumsum(a, axis=None, dtype=None, out=None):
    """Returns the cumulative sum of an array along a given axis.

    Args:
        a (cupy.ndarray): Input array.
        axis (int): Axis along which the cumulative sum is taken. If it is not
            specified, the input is flattened.
        dtype: Data type specifier.
        out (cupy.ndarray): Output array.

    Returns:
        cupy.ndarray: The result array.

    .. seealso:: :func:`numpy.cumsum`

    """
    return _math.scan_core(a, axis, _math.scan_op.SCAN_SUM, dtype, out)


def cumprod(a, axis=None, dtype=None, out=None):
    """Returns the cumulative product of an array along a given axis.

    Args:
        a (cupy.ndarray): Input array.
        axis (int): Axis along which the cumulative product is taken. If it is
            not specified, the input is flattened.
        dtype: Data type specifier.
        out (cupy.ndarray): Output array.

    Returns:
        cupy.ndarray: The result array.

    .. seealso:: :func:`numpy.cumprod`

    """
    return _math.scan_core(a, axis, _math.scan_op.SCAN_PROD, dtype, out)


def diff(a, n=1, axis=-1, prepend=None, append=None):
    """Calculate the n-th discrete difference along the given axis.

    Args:
        a (cupy.ndarray): Input array.
        n (int): The number of times values are differenced. If zero, the input
            is returned as-is.
        axis (int): The axis along which the difference is taken, default is
            the last axis.
        prepend (int, float, cupy.ndarray): Value to prepend to ``a``.
        append (int, float, cupy.ndarray): Value to append to ``a``.

    Returns:
        cupy.ndarray: The result array.

    .. seealso:: :func:`numpy.diff`
    """

    if n == 0:
        return a
    if n < 0:
        raise ValueError(
            "order must be non-negative but got " + repr(n))

    a = cupy.asanyarray(a)
    nd = a.ndim

    combined = []

    if prepend is not None:
        prepend = cupy.asanyarray(prepend)
        if prepend.ndim == 0:
            shape = list(a.shape)
            shape[axis] = 1
            prepend = cupy.broadcast_to(prepend, tuple(shape))
        combined.append(prepend)

    combined.append(a)

    if append is not None:
        append = cupy.asanyarray(append)
        if append.ndim == 0:
            shape = list(a.shape)
            shape[axis] = 1
            append = cupy.broadcast_to(append, tuple(shape))
        combined.append(append)

    if len(combined) > 1:
        a = cupy.concatenate(combined, axis)

    slice1 = [slice(None)] * nd
    slice2 = [slice(None)] * nd
    slice1[axis] = slice(1, None)
    slice2[axis] = slice(None, -1)
    slice1 = tuple(slice1)
    slice2 = tuple(slice2)

    op = cupy.not_equal if a.dtype == numpy.bool_ else cupy.subtract
    for _ in range(n):
        a = op(a[slice1], a[slice2])

    return a


# TODO(okuta): Implement ediff1d


# TODO(okuta): Implement gradient


# TODO(okuta): Implement cross


# TODO(okuta): Implement trapz<|MERGE_RESOLUTION|>--- conflicted
+++ resolved
@@ -4,15 +4,6 @@
 from cupy.core import _routines_math as _math
 from cupy.core import fusion
 
-<<<<<<< HEAD
-# TODO(leofang): always import cub when hipCUB is supported
-if not cupy.cuda.runtime.is_hip:
-    from cupy.cuda import cub
-else:
-    cub = None
-
-=======
->>>>>>> 9da978ba
 
 def sum(a, axis=None, dtype=None, out=None, keepdims=False):
     """Returns the sum of an array along given axes.
