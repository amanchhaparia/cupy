--- conflicted
+++ resolved
@@ -761,15 +761,10 @@
         self.last_size = last_size  # = None (and ignored) for C2C
 
     def __del__(self):
-<<<<<<< HEAD
         cdef Handle plan = <Handle>self.handle
+        cdef int result
+
         if plan != <Handle>0:
-=======
-        cdef Handle plan = self.plan
-        cdef int result
-
-        if plan != 0:
->>>>>>> e74225da
             with nogil:
                 result = cufftDestroy(plan)
             check_result(result)
@@ -857,75 +852,57 @@
             raise ValueError('output contiguity mismatch')
 
 
-<<<<<<< HEAD
 cpdef execC2C(intptr_t plan, intptr_t idata, intptr_t odata, int direction):
     cdef Handle h = <Handle>plan
-=======
-cpdef execC2C(Handle plan, intptr_t idata, intptr_t odata, int direction):
     cdef int result
->>>>>>> e74225da
+
     with nogil:
         result = cufftExecC2C(h, <Complex*>idata, <Complex*>odata,
                               direction)
     check_result(result)
 
 
-<<<<<<< HEAD
 cpdef execR2C(intptr_t plan, intptr_t idata, intptr_t odata):
     cdef Handle h = <Handle>plan
-=======
-cpdef execR2C(Handle plan, intptr_t idata, intptr_t odata):
     cdef int result
->>>>>>> e74225da
+
     with nogil:
         result = cufftExecR2C(h, <Float*>idata, <Complex*>odata)
     check_result(result)
 
 
-<<<<<<< HEAD
 cpdef execC2R(intptr_t plan, intptr_t idata, intptr_t odata):
     cdef Handle h = <Handle>plan
-=======
-cpdef execC2R(Handle plan, intptr_t idata, intptr_t odata):
     cdef int result
->>>>>>> e74225da
+
     with nogil:
         result = cufftExecC2R(h, <Complex*>idata, <Float*>odata)
     check_result(result)
 
 
-<<<<<<< HEAD
 cpdef execZ2Z(intptr_t plan, intptr_t idata, intptr_t odata, int direction):
     cdef Handle h = <Handle>plan
-=======
-cpdef execZ2Z(Handle plan, intptr_t idata, intptr_t odata, int direction):
     cdef int result
->>>>>>> e74225da
+
     with nogil:
         result = cufftExecZ2Z(h, <DoubleComplex*>idata,
                               <DoubleComplex*>odata, direction)
     check_result(result)
 
 
-<<<<<<< HEAD
 cpdef execD2Z(intptr_t plan, intptr_t idata, intptr_t odata):
     cdef Handle h = <Handle>plan
-=======
-cpdef execD2Z(Handle plan, intptr_t idata, intptr_t odata):
     cdef int result
->>>>>>> e74225da
+
     with nogil:
         result = cufftExecD2Z(h, <Double*>idata, <DoubleComplex*>odata)
     check_result(result)
 
 
-<<<<<<< HEAD
 cpdef execZ2D(intptr_t plan, intptr_t idata, intptr_t odata):
     cdef Handle h = <Handle>plan
-=======
-cpdef execZ2D(Handle plan, intptr_t idata, intptr_t odata):
     cdef int result
->>>>>>> e74225da
+
     with nogil:
         result = cufftExecZ2D(h, <DoubleComplex*>idata, <Double*>odata)
     check_result(result)
@@ -933,11 +910,9 @@
 
 cpdef multi_gpu_execC2C(intptr_t plan, intptr_t idata, intptr_t odata,
                         int direction):
-<<<<<<< HEAD
     cdef Handle h = <Handle>plan
-=======
     cdef int result
->>>>>>> e74225da
+
     with nogil:
         result = cufftXtExecDescriptorC2C(h, <XtArray*>idata,
                                           <XtArray*>odata, direction)
@@ -946,11 +921,9 @@
 
 cpdef multi_gpu_execZ2Z(intptr_t plan, intptr_t idata, intptr_t odata,
                         int direction):
-<<<<<<< HEAD
     cdef Handle h = <Handle>plan
-=======
     cdef int result
->>>>>>> e74225da
+
     with nogil:
         result = cufftXtExecDescriptorZ2Z(h, <XtArray*>idata,
                                           <XtArray*>odata, direction)
