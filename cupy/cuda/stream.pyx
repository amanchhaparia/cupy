--- conflicted
+++ resolved
@@ -1,16 +1,10 @@
-<<<<<<< HEAD
-from cupy_backends.cuda.api cimport runtime
-from cupy_backends.cuda cimport stream as stream_module
-from cupy.cuda cimport graph
-
-=======
 import os
->>>>>>> 13304cc2
 import threading
 import weakref
 
 from cupy_backends.cuda.api cimport runtime
 from cupy_backends.cuda cimport stream as backends_stream
+from cupy.cuda cimport graph
 
 from cupy import _util
 
