--- conflicted
+++ resolved
@@ -127,7 +127,6 @@
         int n, int k, const double* alpha, const double** Aarray,
         int lda, const double** Barray, int ldb, const double* beta,
         double** Carray, int ldc, int batchCount)
-<<<<<<< HEAD
     int cublasCgemmBatched(
         Handle handle, Operation transa, Operation transb, int m,
         int n, int k, const cuComplex* alpha, const cuComplex** Aarray,
@@ -140,7 +139,6 @@
         const cuDoubleComplex** Barray, int ldb,
         const cuDoubleComplex* beta, cuDoubleComplex** Carray, int ldc,
         int batchCount)
-=======
     int cublasStrsm(
         Handle handle, SideMode size, FillMode uplo, Operation trans,
         DiagType diag, int m, int n, const float* alpha, const float* A,
@@ -149,7 +147,6 @@
         Handle handle, SideMode size, FillMode uplo, Operation trans,
         DiagType diag, int m, int n, const double* alpha, const double* A,
         int lda, double* B, int ldb)
->>>>>>> 41102587
 
     # BLAS extension
     int cublasSgeam(
@@ -583,7 +580,6 @@
     check_status(status)
 
 
-<<<<<<< HEAD
 cpdef cgemmBatched(
         size_t handle, int transa, int transb, int m, int n, int k,
         float complex alpha, size_t Aarray, int lda, size_t Barray, int ldb,
@@ -610,7 +606,8 @@
             &a, <const cuDoubleComplex**>Aarray, lda,
             <const cuDoubleComplex**>Barray, ldb, &b,
             <cuDoubleComplex**>Carray, ldc, batchCount)
-=======
+
+
 cpdef strsm(
         size_t handle, int side, int uplo, int trans, int diag,
         int m, int n, float alpha, size_t Aarray, int lda,
@@ -632,7 +629,6 @@
             <Handle>handle, <SideMode>side, <FillMode>uplo, <Operation>trans,
             <DiagType>diag, m, n, &alpha, <const double*>Aarray, lda,
             <double*>Barray, ldb)
->>>>>>> 41102587
     check_status(status)
 
 
