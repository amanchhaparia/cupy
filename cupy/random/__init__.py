import numpy


def bytes(length):
    """Returns random bytes.

    .. seealso:: :func:`numpy.random.bytes`
    """
    return numpy.bytes(length)


from cupy.random import distributions  # NOQA
from cupy.random import generator  # NOQA
from cupy.random import permutations  # NOQA
from cupy.random import sample as sample_  # NOQA


# import class and function
from cupy.random.distributions import gumbel  # NOQA
from cupy.random.distributions import lognormal  # NOQA
from cupy.random.distributions import normal  # NOQA
from cupy.random.distributions import standard_normal  # NOQA
from cupy.random.distributions import uniform  # NOQA
from cupy.random.generator import get_random_state  # NOQA
from cupy.random.generator import RandomState  # NOQA
from cupy.random.generator import reset_states  # NOQA
from cupy.random.generator import seed  # NOQA
<<<<<<< HEAD
from cupy.random.permutations import permutation  # NOQA
=======
from cupy.random.generator import set_random_state  # NOQA
>>>>>>> 25c4ce94
from cupy.random.permutations import shuffle  # NOQA
from cupy.random.sample import choice  # NOQA
from cupy.random.sample import multinomial  # NOQA
from cupy.random.sample import rand  # NOQA
from cupy.random.sample import randint  # NOQA
from cupy.random.sample import randn  # NOQA
from cupy.random.sample import random_integers  # NOQA
from cupy.random.sample import random_sample  # NOQA
from cupy.random.sample import random_sample as random  # NOQA
from cupy.random.sample import random_sample as ranf  # NOQA
from cupy.random.sample import random_sample as sample  # NOQA<|MERGE_RESOLUTION|>--- conflicted
+++ resolved
@@ -25,11 +25,8 @@
 from cupy.random.generator import RandomState  # NOQA
 from cupy.random.generator import reset_states  # NOQA
 from cupy.random.generator import seed  # NOQA
-<<<<<<< HEAD
+from cupy.random.generator import set_random_state  # NOQA
 from cupy.random.permutations import permutation  # NOQA
-=======
-from cupy.random.generator import set_random_state  # NOQA
->>>>>>> 25c4ce94
 from cupy.random.permutations import shuffle  # NOQA
 from cupy.random.sample import choice  # NOQA
 from cupy.random.sample import multinomial  # NOQA
