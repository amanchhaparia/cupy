--- conflicted
+++ resolved
@@ -270,25 +270,6 @@
             func = curand.generateLogNormalDouble
         return self._generate_normal(func, size, dtype, mean, sigma)
 
-<<<<<<< HEAD
-    def negative_binomial(self, n, p, size=None, dtype=int):
-        """Returns an array of samples drawn from the negative binomial distribution.
-
-        .. seealso::
-            :func:`cupy.random.negative_binomial` for full documentation,
-            :meth:`numpy.random.RandomState.negative_binomial`
-        """
-        n = cupy.asarray(n)
-        p = cupy.asarray(p)
-        if cupy.any(n <= 0):
-            raise ValueError("n <= 0")
-        if cupy.any(p < 0):
-            raise ValueError("p < 0")
-        if cupy.any(p > 1):
-            raise ValueError("p > 1")
-        y = self.gamma(n, (1-p)/p, size)
-        return self.poisson(y, dtype=dtype)
-=======
     def logseries(self, p, size=None, dtype=int):
         """Returns an array of samples drawn from a log series distribution.
 
@@ -360,7 +341,24 @@
         x = cupy.dot(x, cupy.sqrt(s)[:, None] * v)
         x += mean
         return x
->>>>>>> 2810202c
+
+    def negative_binomial(self, n, p, size=None, dtype=int):
+        """Returns an array of samples drawn from the negative binomial distribution.
+
+        .. seealso::
+            :func:`cupy.random.negative_binomial` for full documentation,
+            :meth:`numpy.random.RandomState.negative_binomial`
+        """
+        n = cupy.asarray(n)
+        p = cupy.asarray(p)
+        if cupy.any(n <= 0):
+            raise ValueError("n <= 0")
+        if cupy.any(p < 0):
+            raise ValueError("p < 0")
+        if cupy.any(p > 1):
+            raise ValueError("p > 1")
+        y = self.gamma(n, (1-p)/p, size)
+        return self.poisson(y, dtype=dtype)
 
     def normal(self, loc=0.0, scale=1.0, size=None, dtype=float):
         """Returns an array of normally distributed samples.
