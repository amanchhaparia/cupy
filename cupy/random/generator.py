import atexit
import binascii
import functools
import operator
import os
import time

import numpy
import six

import cupy
from cupy import core
from cupy import cuda
from cupy.cuda import curand
from cupy.cuda import device
from cupy.random import _kernels


class RandomState(object):

    """Portable container of a pseudo-random number generator.

    An instance of this class holds the state of a random number generator. The
    state is available only on the device which has been current at the
    initialization of the instance.

    Functions of :mod:`cupy.random` use global instances of this class.
    Different instances are used for different devices. The global state for
    the current device can be obtained by the
    :func:`cupy.random.get_random_state` function.

    Args:
        seed (None or int): Seed of the random number generator. See the
            :meth:`~cupy.random.RandomState.seed` method for detail.
        method (int): Method of the random number generator. Following values
            are available::

               cupy.cuda.curand.CURAND_RNG_PSEUDO_DEFAULT
               cupy.cuda.curand.CURAND_RNG_XORWOW
               cupy.cuda.curand.CURAND_RNG_MRG32K3A
               cupy.cuda.curand.CURAND_RNG_MTGP32
               cupy.cuda.curand.CURAND_RNG_MT19937
               cupy.cuda.curand.CURAND_RNG_PHILOX4_32_10

    """

    def __init__(self, seed=None, method=curand.CURAND_RNG_PSEUDO_DEFAULT):
        self._generator = curand.createGenerator(method)
        self.seed(seed)

    def __del__(self):
        # When createGenerator raises an error, _generator is not initialized
        if hasattr(self, '_generator'):
            curand.destroyGenerator(self._generator)

    def _generate_normal(self, func, size, dtype, *args):
        # curand functions below don't support odd size.
        # * curand.generateNormal
        # * curand.generateNormalDouble
        # * curand.generateLogNormal
        # * curand.generateLogNormalDouble
        size = core.get_size(size)
        element_size = six.moves.reduce(operator.mul, size, 1)
        if element_size % 2 == 0:
            out = cupy.empty(size, dtype=dtype)
            func(self._generator, out.data.ptr, out.size, *args)
            return out
        else:
            out = cupy.empty((element_size + 1,), dtype=dtype)
            func(self._generator, out.data.ptr, out.size, *args)
            return out[:element_size].reshape(size)

    # NumPy compatible functions

    def beta(self, a, b, size=None, dtype=float):
        """Returns an array of samples drawn from the beta distribution.

        .. seealso::
            :func:`cupy.random.beta` for full documentation,
            :meth:`numpy.random.RandomState.beta`
        """
        a, b = cupy.asarray(a), cupy.asarray(b)
        if size is None:
            size = cupy.broadcast(a, b).shape
        y = cupy.empty(shape=size, dtype=dtype)
        _kernels.beta_kernel(a, b, self.rk_seed, y)
        self.rk_seed += cupy.core.internal.prod(size)
        return y

    def binomial(self, n, p, size=None, dtype=int):
        """Returns an array of samples drawn from the binomial distribution.

        .. seealso::
            :func:`cupy.random.binomial` for full documentation,
            :meth:`numpy.random.RandomState.binomial`
        """
        n, p = cupy.asarray(n), cupy.asarray(p)
        if size is None:
            size = cupy.broadcast(n, p).shape
        y = cupy.empty(shape=size, dtype=dtype)
        _kernels.binomial_kernel(n, p, self.rk_seed, y)
        self.rk_seed += cupy.core.internal.prod(size)
        return y

    def chisquare(self, df, size=None, dtype=float):
        """Returns an array of samples drawn from the chi-square distribution.

        .. seealso::
            :func:`cupy.random.chisquare` for full documentation,
            :meth:`numpy.random.RandomState.chisquare`
        """
        df = cupy.asarray(df)
        if size is None:
            size = df.shape
        y = cupy.empty(shape=size, dtype=dtype)
        _kernels.chisquare_kernel(df, self.rk_seed, y)
        self.rk_seed += numpy.prod(size)
        return y

    def dirichlet(self, alpha, size=None, dtype=float):
        """Returns an array of samples drawn from the dirichlet distribution.

        .. seealso::
            :func:`cupy.random.dirichlet` for full documentation,
            :meth:`numpy.random.RandomState.dirichlet`
        """
        alpha = cupy.asarray(alpha)
        if size is None:
            size = alpha.shape
        else:
            size += alpha.shape
        y = cupy.empty(shape=size, dtype=dtype)
        _kernels.standard_gamma_kernel(alpha, self.rk_seed, y)
        y /= y.sum(axis=-1, keepdims=True)
        self.rk_seed += cupy.core.internal.prod(size)
        return y

    def f(self, dfnum, dfden, size=None, dtype=float):
        """Returns an array of samples drawn from the f distribution.

        .. seealso::
            :func:`cupy.random.f` for full documentation,
            :meth:`numpy.random.RandomState.f`
        """
        dfnum, dfden = cupy.asarray(dfnum), cupy.asarray(dfden)
        if size is None:
            size = cupy.broadcast(dfnum, dfden).shape
        y = cupy.empty(shape=size, dtype=dtype)
        _kernels.f_kernel(dfnum, dfden, self.rk_seed, y)
        self.rk_seed += numpy.prod(size)
        return y

    def gamma(self, shape, scale=1.0, size=None, dtype=float):
        """Returns an array of samples drawn from a gamma distribution.

        .. seealso::
            :func:`cupy.random.gamma` for full documentation,
            :meth:`numpy.random.RandomState.gamma`
        """
        shape, scale = cupy.asarray(shape), cupy.asarray(scale)
        if size is None:
            size = cupy.broadcast(shape, scale).shape
        y = cupy.empty(shape=size, dtype=dtype)
        _kernels.standard_gamma_kernel(shape, self.rk_seed, y)
        y *= scale
        self.rk_seed += numpy.prod(size)
        return y

    def geometric(self, p, size=None, dtype=int):
        """Returns an array of samples drawn from the geometric distribution.

        .. seealso::
            :func:`cupy.random.geometric` for full documentation,
            :meth:`numpy.random.RandomState.geometric`
        """
        p = cupy.asarray(p)
        if size is None:
            size = p.shape
        y = cupy.empty(shape=size, dtype=dtype)
        _kernels.geometric_kernel(p, self.rk_seed, y)
        self.rk_seed += numpy.prod(size)
        return y

    _laplace_kernel = core.ElementwiseKernel(
        'T x, T loc, T scale', 'T y',
        'y = loc + scale * ((x <= 0.5) ? log(x + x): -log(x + x - 1.0))',
        'laplace_kernel')

    def laplace(self, loc=0.0, scale=1.0, size=None, dtype=float):
        """Returns an array of samples drawn from the laplace distribution.

        .. seealso::
            :func:`cupy.random.laplace` for full documentation,
            :meth:`numpy.random.RandomState.laplace`
        """
        loc = cupy.asarray(loc, dtype)
        scale = cupy.asarray(scale, dtype)
        if size is None:
            size = cupy.broadcast(loc, scale).shape
        x = self._random_sample_raw(size, dtype)
        RandomState._laplace_kernel(x, loc, scale, x)
        return x

    def lognormal(self, mean=0.0, sigma=1.0, size=None, dtype=float):
        """Returns an array of samples drawn from a log normal distribution.

        .. seealso::
            :func:`cupy.random.lognormal` for full documentation,
            :meth:`numpy.random.RandomState.lognormal`

        """
        dtype = _check_and_get_dtype(dtype)
        if dtype.char == 'f':
            func = curand.generateLogNormal
        else:
            func = curand.generateLogNormalDouble
        return self._generate_normal(func, size, dtype, mean, sigma)

    def normal(self, loc=0.0, scale=1.0, size=None, dtype=float):
        """Returns an array of normally distributed samples.

        .. seealso::
            :func:`cupy.random.normal` for full documentation,
            :meth:`numpy.random.RandomState.normal`

        """
        dtype = _check_and_get_dtype(dtype)
        if dtype.char == 'f':
            func = curand.generateNormal
        else:
            func = curand.generateNormalDouble
        return self._generate_normal(func, size, dtype, loc, scale)

<<<<<<< HEAD
    def pareto(self, a, size=None, dtype=float):
        """Returns an array of samples drawn from the pareto II distribution.

        .. seealso::
            :func:`cupy.random.pareto_kernel` for full documentation,
            :meth:`numpy.random.RandomState.pareto`
        """
        a = cupy.asarray(a)
        x = self._random_sample_raw(size, dtype)
        cupy.log(x, out=x)
        cupy.exp(-x/a, out=x)
        return x - 1
=======
    def poisson(self, lam=1.0, size=None, dtype=int):
        """Returns an array of samples drawn from the poisson distribution.

        .. seealso::
            :func:`cupy.random.poisson` for full documentation,
            :meth:`numpy.random.RandomState.poisson`
        """
        lam = cupy.asarray(lam)
        if size is None:
            size = lam.shape
        y = cupy.empty(shape=size, dtype=dtype)
        _kernels.poisson_kernel(lam, self.rk_seed, y)
        self.rk_seed += numpy.prod(size)
        return y
>>>>>>> 286a33a1

    def rand(self, *size, **kwarg):
        """Returns uniform random values over the interval ``[0, 1)``.

        .. seealso::
            :func:`cupy.random.rand` for full documentation,
            :meth:`numpy.random.RandomState.rand`

        """
        dtype = kwarg.pop('dtype', float)
        if kwarg:
            raise TypeError('rand() got unexpected keyword arguments %s'
                            % ', '.join(kwarg.keys()))
        return self.random_sample(size=size, dtype=dtype)

    def randn(self, *size, **kwarg):
        """Returns an array of standard normal random values.

        .. seealso::
            :func:`cupy.random.randn` for full documentation,
            :meth:`numpy.random.RandomState.randn`

        """
        dtype = kwarg.pop('dtype', float)
        if kwarg:
            raise TypeError('randn() got unexpected keyword arguments %s'
                            % ', '.join(kwarg.keys()))
        return self.normal(size=size, dtype=dtype)

    _1m_kernel = core.ElementwiseKernel(
        '', 'T x', 'x = 1 - x', 'cupy_random_1_minus_x')

    def _random_sample_raw(self, size, dtype):
        dtype = _check_and_get_dtype(dtype)
        out = cupy.empty(size, dtype=dtype)
        if dtype.char == 'f':
            func = curand.generateUniform
        else:
            func = curand.generateUniformDouble
        func(self._generator, out.data.ptr, out.size)
        return out

    def random_sample(self, size=None, dtype=float):
        """Returns an array of random values over the interval ``[0, 1)``.

        .. seealso::
            :func:`cupy.random.random_sample` for full documentation,
            :meth:`numpy.random.RandomState.random_sample`

        """
        out = self._random_sample_raw(size, dtype)
        RandomState._1m_kernel(out)
        return out

    def _interval(self, mx, size):
        """Generate multiple integers independently sampled uniformly from ``[0, mx]``.

        Args:
            mx (int): Upper bound of the interval
            size (None or int or tuple): Shape of the array or the scalar
                returned.
        Returns:
            int or cupy.ndarray: If ``None``, an :class:`cupy.ndarray` with
            shape ``()`` is returned.
            If ``int``, 1-D array of length size is returned.
            If ``tuple``, multi-dimensional array with shape
            ``size`` is returned.
            Currently, only 32 bit integers can be sampled.
            If 0 :math:`\\leq` ``mx`` :math:`\\leq` 0x7fffffff,
            a ``numpy.int32`` array is returned.
            If 0x80000000 :math:`\\leq` ``mx`` :math:`\\leq` 0xffffffff,
            a ``numpy.uint32`` array is returned.
        """  # NOQA
        if size is None:
            return self._interval(mx, 1).reshape(())
        elif isinstance(size, int):
            size = (size, )

        if mx == 0:
            return cupy.zeros(size, dtype=numpy.int32)

        if mx < 0:
            raise ValueError(
                'mx must be non-negative (actual: {})'.format(mx))
        elif mx <= 0x7fffffff:
            dtype = numpy.int32
        elif mx <= 0xffffffff:
            dtype = numpy.uint32
        else:
            raise ValueError(
                'mx must be within uint32 range (actual: {})'.format(mx))

        mask = (1 << mx.bit_length()) - 1
        mask = cupy.array(mask, dtype=dtype)

        n = functools.reduce(operator.mul, size, 1)

        sample = cupy.empty((n,), dtype=dtype)
        n_rem = n  # The number of remaining elements to sample
        ret = None
        while n_rem > 0:
            curand.generate(
                self._generator, sample.data.ptr, sample.size)
            # Drop the samples that exceed the upper limit
            sample &= mask
            success = sample <= mx

            if ret is None:
                # If the sampling has finished in the first iteration,
                # just return the sample.
                if success.all():
                    n_rem = 0
                    ret = sample
                    break

                # Allocate the return array.
                ret = cupy.empty((n,), dtype=dtype)

            n_succ = min(n_rem, int(success.sum()))
            ret[n - n_rem:n - n_rem + n_succ] = sample[success][:n_succ]
            n_rem -= n_succ

        assert n_rem == 0
        return ret.reshape(size)

    def seed(self, seed=None):
        """Resets the state of the random number generator with a seed.

        .. seealso::
            :func:`cupy.random.seed` for full documentation,
            :meth:`numpy.random.RandomState.seed`

        """
        if seed is None:
            try:
                seed_str = binascii.hexlify(os.urandom(8))
                seed = numpy.uint64(int(seed_str, 16))
            except NotImplementedError:
                seed = numpy.uint64(time.clock() * 1000000)
        else:
            seed = numpy.asarray(seed).astype(numpy.uint64, casting='safe')

        curand.setPseudoRandomGeneratorSeed(self._generator, seed)
        curand.setGeneratorOffset(self._generator, 0)

        self.rk_seed = numpy.uint64(seed)

    def standard_cauchy(self, size=None, dtype=float):
        """Returns an array of samples drawn from the standard cauchy distribution.

        .. seealso::
            :func:`cupy.random.standard_cauchy` for full documentation,
            :meth:`numpy.random.RandomState.standard_cauchy`
        """
        x = self.uniform(size=size, dtype=dtype)
        return cupy.tan(cupy.pi * (x - 0.5))

    def standard_exponential(self, size=None, dtype=float):
        """Returns an array of samples drawn from the standard exp distribution.

         .. seealso::
            :func:`cupy.random.standard_exponential` for full documentation,
            :meth:`numpy.random.RandomState.standard_exponential`
        """
        x = self._random_sample_raw(size, dtype)
        return -cupy.log(x, out=x)

    def standard_gamma(self, shape, size=None, dtype=float):
        """Returns an array of samples drawn from a standard gamma distribution.

        .. seealso::
            :func:`cupy.random.standard_gamma` for full documentation,
            :meth:`numpy.random.RandomState.standard_gamma`
        """
        shape = cupy.asarray(shape)
        if size is None:
            size = shape.shape
        y = cupy.empty(shape=size, dtype=dtype)
        _kernels.standard_gamma_kernel(shape, self.rk_seed, y)
        self.rk_seed += numpy.prod(size)
        return y

    def standard_normal(self, size=None, dtype=float):
        """Returns samples drawn from the standard normal distribution.

        .. seealso::
            :func:`cupy.random.standard_normal` for full documentation,
            :meth:`numpy.random.RandomState.standard_normal`

        """
        return self.normal(size=size, dtype=dtype)

    def standard_t(self, df, size=None, dtype=float):
        """Returns an array of samples drawn from the standard t distribution.

        .. seealso::
            :func:`cupy.random.standard_t` for full documentation,
            :meth:`numpy.random.RandomState.standard_t`
        """
        df = cupy.asarray(df)
        if size is None:
            size = df.shape
        y = cupy.empty(shape=size, dtype=dtype)
        _kernels.standard_t_kernel(df, self.rk_seed, y)
        self.rk_seed += numpy.prod(size)
        return y

    def tomaxint(self, size=None):
        """Draws integers between 0 and max integer inclusive.

        Args:
            size (int or tuple of ints): Output shape.

        Returns:
            cupy.ndarray: Drawn samples.

        .. seealso::
            :meth:`numpy.random.RandomState.tomaxint`

        """
        if size is None:
            size = ()
        sample = cupy.empty(size, dtype=cupy.int_)
        # cupy.random only uses int32 random generator
        size_in_int = sample.dtype.itemsize // 4
        curand.generate(
            self._generator, sample.data.ptr, sample.size * size_in_int)

        # Disable sign bit
        sample &= cupy.iinfo(cupy.int_).max
        return sample

    _scale_kernel = core.ElementwiseKernel(
        'T low, T high', 'T x',
        'x = T(low) + x * T(high - low)',
        'cupy_scale')

    def uniform(self, low=0.0, high=1.0, size=None, dtype=float):
        """Returns an array of uniformly-distributed samples over an interval.

        .. seealso::
            :func:`cupy.random.uniform` for full documentation,
            :meth:`numpy.random.RandomState.uniform`

        """
        dtype = numpy.dtype(dtype)
        rand = self.random_sample(size=size, dtype=dtype)
        if not numpy.isscalar(low):
            low = cupy.asarray(low, dtype)
        if not numpy.isscalar(high):
            high = cupy.asarray(high, dtype)
        return RandomState._scale_kernel(low, high, rand)

    def vonmises(self, mu, kappa, size=None, dtype=float):
        """Returns an array of samples drawn from the von Mises distribution.

        .. seealso::
            :func:`cupy.random.vonmises` for full documentation,
            :meth:`numpy.random.RandomState.vonmises`
        """
        mu, kappa = cupy.asarray(mu), cupy.asarray(kappa)
        if size is None:
            size = cupy.broadcast(mu, kappa).shape
        y = cupy.empty(shape=size, dtype=dtype)
        _kernels.vonmises_kernel(mu, kappa, self.rk_seed, y)
        self.rk_seed += numpy.prod(size)
        return y

    def choice(self, a, size=None, replace=True, p=None):
        """Returns an array of random values from a given 1-D array.

        .. seealso::
            :func:`cupy.random.choice` for full document,
            :func:`numpy.random.choice`

        """
        if a is None:
            raise ValueError('a must be 1-dimensional or an integer')
        if isinstance(a, cupy.ndarray) and a.ndim == 0:
            raise NotImplementedError
        if isinstance(a, six.integer_types):
            a_size = a
            if a_size <= 0:
                raise ValueError('a must be greater than 0')
        else:
            a = cupy.array(a, copy=False)
            if a.ndim != 1:
                raise ValueError('a must be 1-dimensional or an integer')
            else:
                a_size = len(a)
                if a_size == 0:
                    raise ValueError('a must be non-empty')

        if p is not None:
            p = cupy.array(p)
            if p.ndim != 1:
                raise ValueError('p must be 1-dimensional')
            if len(p) != a_size:
                raise ValueError('a and p must have same size')
            if not (p >= 0).all():
                raise ValueError('probabilities are not non-negative')
            p_sum = cupy.sum(p).get()
            if not numpy.allclose(p_sum, 1):
                raise ValueError('probabilities do not sum to 1')

        if size is None:
            raise NotImplementedError
        shape = size
        size = numpy.prod(shape)

        if not replace and p is None:
            if a_size < size:
                raise ValueError(
                    'Cannot take a larger sample than population when '
                    '\'replace=False\'')
            if isinstance(a, six.integer_types):
                indices = cupy.arange(a, dtype='l')
            else:
                indices = a.copy()
            self.shuffle(indices)
            return indices[:size].reshape(shape)

        if not replace:
            raise NotImplementedError

        if p is not None:
            p = cupy.broadcast_to(p, (size, a_size))
            index = cupy.argmax(cupy.log(p) +
                                self.gumbel(size=(size, a_size)),
                                axis=1)
            if not isinstance(shape, six.integer_types):
                index = cupy.reshape(index, shape)
        else:
            index = self.randint(0, a_size, size=shape)
            # Align the dtype with NumPy
            index = index.astype(cupy.int64, copy=False)

        if isinstance(a, six.integer_types):
            return index

        if index.ndim == 0:
            return cupy.array(a[index], dtype=a.dtype)

        return a[index]

    def shuffle(self, a):
        """Returns a shuffled array.

        .. seealso::
            :func:`cupy.random.shuffle` for full document,
            :func:`numpy.random.shuffle`

        """
        if not isinstance(a, cupy.ndarray):
            raise TypeError('The array must be cupy.ndarray')

        if a.ndim == 0:
            raise TypeError('An array whose ndim is 0 is not supported')

        a[:] = a[self.permutation(len(a))]

    def permutation(self, num):
        """Returns a permuted range."""
        if not isinstance(num, six.integer_types):
            raise TypeError('The data type of argument "num" must be integer')

        sample = cupy.empty((num), dtype=numpy.int32)
        curand.generate(self._generator, sample.data.ptr, num)
        if 128 < num <= 32 * 1024 * 1024:
            array = cupy.arange(num, dtype=numpy.int32)
            # apply sort of cache blocking
            block_size = 1 * 1024 * 1024
            # The block size above is a value determined from the L2 cache size
            # of GP100 (L2 cache size / size of int = 4MB / 4B = 1M). It may be
            # better to change the value base on the L2 cache size of the GPU
            # you use.
            # When num > block_size, cupy kernel: _cupy_permutation is to be
            # launched multiple times. However, it is observed that performance
            # will be degraded if the launch count is too many. Therefore,
            # the block size is adjusted so that launch count will not exceed
            # twelve Note that this twelve is the value determined from
            # measurement on GP100.
            while num // block_size > 12:
                block_size *= 2
            for j_start in range(0, num, block_size):
                j_end = j_start + block_size
                _cupy_permutation()(sample, j_start, j_end, array, size=num)
        else:
            # When num > 32M, argsort is used, because it is faster than
            # custom kernel. See https://github.com/cupy/cupy/pull/603.
            array = cupy.argsort(sample)
        return array

    _gumbel_kernel = core.ElementwiseKernel(
        'T x, T loc, T scale', 'T y',
        'y = T(loc) - log(-log(x)) * T(scale)',
        'gumbel_kernel')

    def gumbel(self, loc=0.0, scale=1.0, size=None, dtype=float):
        """Returns an array of samples drawn from a Gumbel distribution.

        .. seealso::
            :func:`cupy.random.gumbel` for full documentation,
            :meth:`numpy.random.RandomState.gumbel`
        """
        x = self._random_sample_raw(size=size, dtype=dtype)
        if not numpy.isscalar(loc):
            loc = cupy.asarray(loc, dtype)
        if not numpy.isscalar(scale):
            scale = cupy.asarray(scale, dtype)
        RandomState._gumbel_kernel(x, loc, scale, x)
        return x

    def randint(self, low, high=None, size=None, dtype='l'):
        """Returns a scalar or an array of integer values over ``[low, high)``.

        .. seealso::
            :func:`cupy.random.randint` for full documentation,
            :meth:`numpy.random.RandomState.randint`
        """
        if high is None:
            lo = 0
            hi = low
        else:
            lo = low
            hi = high

        if lo >= hi:
            raise ValueError('low >= high')
        if lo < cupy.iinfo(dtype).min:
            raise ValueError(
                'low is out of bounds for {}'.format(cupy.dtype(dtype).name))
        if hi > cupy.iinfo(dtype).max + 1:
            raise ValueError(
                'high is out of bounds for {}'.format(cupy.dtype(dtype).name))

        diff = hi - lo - 1
        if diff > cupy.iinfo(cupy.int32).max - cupy.iinfo(cupy.int32).min + 1:
            raise NotImplementedError(
                'Sampling from a range whose extent is larger than int32 '
                'range is currently not supported')
        x = self._interval(diff, size).astype(dtype, copy=False)
        cupy.add(x, lo, out=x)
        return x


def _cupy_permutation():
    return core.ElementwiseKernel(
        'raw int32 sample, int32 j_start, int32 _j_end',
        'raw int32 array',
        '''
            const int invalid = -1;
            const int num = _ind.size();
            int j = (sample[i] & 0x7fffffff) % num;
            int j_end = _j_end;
            if (j_end > num) j_end = num;
            if (j == i || j < j_start || j >= j_end) continue;

            // If a thread fails to do data swaping once, it changes j
            // value using j_offset below and try data swaping again.
            // This process is repeated until data swapping is succeeded.
            // The j_offset is determined from the initial j
            // (random number assigned to each thread) and the initial
            // offset between j and i (ID of each thread).
            // If a given number sequence in sample is really random,
            // this j-update would not be necessary. This is work-around
            // mainly to avoid potential eternal conflict when sample has
            // rather synthetic number sequence.
            int j_offset = ((2*j - i + num) % (num - 1)) + 1;

            // A thread gives up to do data swapping if loop count exceed
            // a threathod determined below. This is kind of safety
            // mechanism to escape the eternal race condition, though I
            // believe it never happens.
            int loops = 256;

            bool do_next = true;
            while (do_next && loops > 0) {
                // try to swap the contents of array[i] and array[j]
                if (i != j) {
                    int val_j = atomicExch(&array[j], invalid);
                    if (val_j != invalid) {
                        int val_i = atomicExch(&array[i], invalid);
                        if (val_i != invalid) {
                            array[i] = val_j;
                            array[j] = val_i;
                            do_next = false;
                            // done
                        }
                        else {
                            // restore array[j]
                            array[j] = val_j;
                        }
                    }
                }
                j = (j + j_offset) % num;
                loops--;
            }
        ''',
        'cupy_permutation',
    )


def seed(seed=None):
    """Resets the state of the random number generator with a seed.

    This function resets the state of the global random number generator for
    the current device. Be careful that generators for other devices are not
    affected.

    Args:
        seed (None or int): Seed for the random number generator. If ``None``,
            it uses :func:`os.urandom` if available or :func:`time.clock`
            otherwise. Note that this function does not support seeding by an
            integer array.

    """
    get_random_state().seed(seed)


# CuPy specific functions

_random_states = {}


@atexit.register
def reset_states():
    global _random_states
    _random_states = {}


def get_random_state():
    """Gets the state of the random number generator for the current device.

    If the state for the current device is not created yet, this function
    creates a new one, initializes it, and stores it as the state for the
    current device.

    Returns:
        RandomState: The state of the random number generator for the
        device.

    """
    dev = cuda.Device()
    rs = _random_states.get(dev.id, None)
    if rs is None:
        seed = os.getenv('CUPY_SEED')
        if seed is None:
            seed = os.getenv('CHAINER_SEED')
        if seed is not None:
            seed = numpy.uint64(int(seed))
        rs = RandomState(seed)
        rs = _random_states.setdefault(dev.id, rs)
    return rs


def set_random_state(rs):
    """Sets the state of the random number generator for the current device.

    Args:
        state(RandomState): Random state to set for the current device.
    """
    if not isinstance(rs, RandomState):
        raise TypeError(
            'Random state must be an instance of RandomState. '
            'Actual: {}'.format(type(rs)))
    _random_states[device.get_device_id()] = rs


def _check_and_get_dtype(dtype):
    dtype = numpy.dtype(dtype)
    if dtype.char not in ('f', 'd'):
        raise TypeError('cupy.random only supports float32 and float64')
    return dtype<|MERGE_RESOLUTION|>--- conflicted
+++ resolved
@@ -231,7 +231,6 @@
             func = curand.generateNormalDouble
         return self._generate_normal(func, size, dtype, loc, scale)
 
-<<<<<<< HEAD
     def pareto(self, a, size=None, dtype=float):
         """Returns an array of samples drawn from the pareto II distribution.
 
@@ -244,7 +243,7 @@
         cupy.log(x, out=x)
         cupy.exp(-x/a, out=x)
         return x - 1
-=======
+
     def poisson(self, lam=1.0, size=None, dtype=int):
         """Returns an array of samples drawn from the poisson distribution.
 
@@ -259,7 +258,6 @@
         _kernels.poisson_kernel(lam, self.rk_seed, y)
         self.rk_seed += numpy.prod(size)
         return y
->>>>>>> 286a33a1
 
     def rand(self, *size, **kwarg):
         """Returns uniform random values over the interval ``[0, 1)``.
