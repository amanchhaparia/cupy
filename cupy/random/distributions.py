import cupy
from cupy.random import generator


# TODO(beam2d): Implement many distributions


def beta(a, b, size=None, dtype=float):
    """Beta distribution.

    Returns an array of samples drawn from the beta distribution. Its
    probability density function is defined as

    .. math::
       f(x) = \\frac{x^{\\alpha-1}(1-x)^{\\beta-1}}{B(\\alpha,\\beta)},

    Args:
        a (float): Parameter of the beta distribution :math:`\\alpha`.
        b (float): Parameter of the beta distribution :math:`\\beta`.
        size (int or tuple of ints): The shape of the array. If ``None``, a
            zero-dimensional array is generated.
        dtype: Data type specifier. Only :class:`numpy.float32` and
            :class:`numpy.float64` types are allowed.

    Returns:
        cupy.ndarray: Samples drawn from the beta distribution.

    .. seealso::
        :func:`numpy.random.beta`
    """
    rs = generator.get_random_state()
    return rs.beta(a, b, size, dtype)


def binomial(n, p, size=None, dtype=int):
    """Binomial distribution.

    Returns an array of samples drawn from the binomial distribution. Its
    probability mass function is defined as

    .. math::
        f(x) = \\binom{n}{x}p^x(1-p)^{n-x},

    Args:
        n (int): Trial number of the binomial distribution.
        p (float): Success probability of the binomial distribution.
        size (int or tuple of ints): The shape of the array. If ``None``, a
            zero-dimensional array is generated.
        dtype: Data type specifier. Only :class:`numpy.int32` and
            :class:`numpy.int64` types are allowed.

    Returns:
        cupy.ndarray: Samples drawn from the binomial distribution.

    .. seealso::
        :func:`numpy.random.binomial`
    """
    rs = generator.get_random_state()
    return rs.binomial(n, p, size, dtype)


def chisquare(df, size=None, dtype=float):
    """Chi-square distribution.

    Returns an array of samples drawn from the chi-square distribution. Its
    probability density function is defined as

    .. math::
       f(x) = \\frac{(1/2)^{k/2}}{\\Gamma(k/2)}x^{k/2-1}e^{-x/2},

    Args:
        df (int or array_like of ints): Degree of freedom :math:`k`.
        size (int or tuple of ints): The shape of the array. If ``None``, a
            zero-dimensional array is generated.
        dtype: Data type specifier. Only :class:`numpy.float32` and
            :class:`numpy.float64` types are allowed.

    Returns:
        cupy.ndarray: Samples drawn from the chi-square distribution.

    .. seealso::
        :func:`numpy.random.chisquare`
    """
    rs = generator.get_random_state()
    return rs.chisquare(df, size, dtype)


def dirichlet(alpha, size=None, dtype=float):
    """Dirichlet distribution.

    Returns an array of samples drawn from the dirichlet distribution. Its
    probability density function is defined as

    .. math::
        f(x) = \\frac{\\Gamma(\\sum_{i=1}^K\\alpha_i)} \
            {\\prod_{i=1}^{K}\\Gamma(\\alpha_i)} \
            \\prod_{i=1}^Kx_i^{\\alpha_i-1},

    Args:
        alpha (array): Parameters of the dirichlet distribution
            :math:`\\alpha`.
        size (int or tuple of ints): The shape of the array. If ``None``, a
            zero-dimensional array is generated.
        dtype: Data type specifier. Only :class:`numpy.float32` and
            :class:`numpy.float64` types are allowed.

    Returns:
        cupy.ndarray: Samples drawn from the dirichlet distribution.

    .. seealso::
        :func:`numpy.random.dirichlet`
    """
    rs = generator.get_random_state()
    return rs.dirichlet(alpha, size, dtype)


def gamma(shape, scale=1.0, size=None, dtype=float):
    """Gamma distribution.

    Returns an array of samples drawn from the gamma distribution. Its
    probability density function is defined as

    .. math::
       f(x) = \\frac{1}{\\Gamma(k)\\theta^k}x^{k-1}e^{-x/\\theta},

    Args:
        shape (array): Parameter of the gamma distribution :math:`k`.
        scale (array): Parameter of the gamma distribution :math:`\\theta`
        size (int or tuple of ints): The shape of the array. If ``None``, a
            zero-dimensional array is generated.
        dtype: Data type specifier. Only :class:`numpy.float32` and
            :class:`numpy.float64` types are allowed.

    Returns:cupy.ndarray: Samples drawn from the gamma distribution.

    .. seealso::
        :func:`numpy.random.gamma`
    """
    rs = generator.get_random_state()
    return rs.gamma(shape, scale, size, dtype)


def geometric(p, size=None, dtype=int):
    """Geometric distribution.

    Returns an array of samples drawn from the geometric distribution. Its
    probability mass function is defined as

    .. math::
        f(x) = p(1-p)^{k-1},

    Args:
        p (float): Success probability of the geometric distribution.
        size (int or tuple of ints): The shape of the array. If ``None``, a
            zero-dimensional array is generated.
        dtype: Data type specifier. Only :class:`numpy.int32` and
            :class:`numpy.int64` types are allowed.

    Returns:
        cupy.ndarray: Samples drawn from the geometric distribution.

    .. seealso::
        :func:`cupy.random.RandomState.geometric`
        :func:`numpy.random.geometric`
    """
    rs = generator.get_random_state()
    return rs.geometric(p, size, dtype)


def gumbel(loc=0.0, scale=1.0, size=None, dtype=float):
    """Returns an array of samples drawn from a Gumbel distribution.

    The samples are drawn from a Gumbel distribution with location ``loc``
    and scale ``scale``.
    Its probability density function is defined as

    .. math::
       f(x) = \\frac{1}{\\eta} \
           \\exp\\left\\{ - \\frac{x - \\mu}{\\eta} \\right\\} \
           \\exp\\left[-\\exp\\left\\{-\\frac{x - \\mu}{\\eta} \
           \\right\\}\\right],

    where :math:`\\mu` is ``loc`` and :math:`\\eta` is ``scale``.

    Args:
        loc (float): The location of the mode :math:`\\mu`.
        scale (float): The scale parameter :math:`\\eta`.
        size (int or tuple of ints): The shape of the array. If ``None``, a
            zero-dimensional array is generated.
        dtype: Data type specifier. Only :class:`numpy.float32` and
            :class:`numpy.float64` types are allowed.

    Returns:
        cupy.ndarray: Samples drawn from the Gumbel distribution.

    .. seealso::
        :func:`numpy.random.gumbel`
    """
    rs = generator.get_random_state()
    return rs.gumbel(loc, scale, size, dtype)


def laplace(loc=0.0, scale=1.0, size=None, dtype=float):
    """Laplace distribution.

    Returns an array of samples drawn from the laplace distribution. Its
    probability density function is defined as

    .. math::
       f(x) = \\frac{1}{2b}\\exp\\left(-\\frac{|x-\\mu|}{b}\\right),

    Args:
        loc (float): The location of the mode :math:`\\mu`.
        scale (float): The scale parameter :math:`b`.
        size (int or tuple of ints): The shape of the array. If ``None``, a
            zero-dimensional array is generated.
        dtype: Data type specifier. Only :class:`numpy.float32` and
            :class:`numpy.float64` types are allowed.

    Returns:
        cupy.ndarray: Samples drawn from the laplace distribution.

    .. seealso::
        :func:`numpy.random.laplace`
    """
    rs = generator.get_random_state()
    return rs.laplace(loc, scale, size, dtype)


def lognormal(mean=0.0, sigma=1.0, size=None, dtype=float):
    """Returns an array of samples drawn from a log normal distribution.

    The samples are natural log of samples drawn from a normal distribution
    with mean ``mean`` and deviation ``sigma``.

    Args:
        mean (float): Mean of the normal distribution.
        sigma (float): Standard deviation of the normal distribution.
        size (int or tuple of ints): The shape of the array. If ``None``, a
            zero-dimensional array is generated.
        dtype: Data type specifier. Only :class:`numpy.float32` and
            :class:`numpy.float64` types are allowed.

    Returns:
        cupy.ndarray: Samples drawn from the log normal distribution.

    .. seealso:: :func:`numpy.random.lognormal`

    """
    rs = generator.get_random_state()
    return rs.lognormal(mean, sigma, size=size, dtype=dtype)


def normal(loc=0.0, scale=1.0, size=None, dtype=float):
    """Returns an array of normally distributed samples.

    Args:
        loc (float or array_like of floats): Mean of the normal distribution.
        scale (float or array_like of floats):
            Standard deviation of the normal distribution.
        size (int or tuple of ints): The shape of the array. If ``None``, a
            zero-dimensional array is generated.
        dtype: Data type specifier. Only :class:`numpy.float32` and
            :class:`numpy.float64` types are allowed.

    Returns:
        cupy.ndarray: Normally distributed samples.

    .. seealso:: :func:`numpy.random.normal`

    """
    rs = generator.get_random_state()
    x = rs.normal(0, 1, size, dtype)
    cupy.multiply(x, scale, out=x)
    cupy.add(x, loc, out=x)
    return x


def standard_cauchy(size=None, dtype=float):
    """Standard cauchy distribution.

    Returns an array of samples drawn from the standard cauchy distribution.
    Its probability density function is defined as

      .. math::
         f(x) = \\frac{1}{\\pi(1+x^2)},

    Args:
        size (int or tuple of ints): The shape of the array. If ``None``, a
            zero-dimensional array is generated.
        dtype: Data type specifier. Only :class:`numpy.float32` and
            :class:`numpy.float64` types are allowed.

    Returns:
        cupy.ndarray: Samples drawn from the standard cauchy distribution.

    .. seealso:: :func:`numpy.random.standard_cauchy`
    """
    rs = generator.get_random_state()
    x = rs.standard_cauchy(size, dtype)
    return x


def standard_exponential(size=None, dtype=float):
    """Standard exponential distribution.

    Returns an array of samples drawn from the standard exponential
    distribution. Its probability density function is defined as

      .. math::
         f(x) = e^{-x},

    Args:
        size (int or tuple of ints): The shape of the array. If ``None``, a
            zero-dimensional array is generated.
        dtype: Data type specifier. Only :class:`numpy.float32` and
            :class:`numpy.float64` types are allowed.

    Returns:
        cupy.ndarray: Samples drawn from the standard exponential distribution.

    .. seealso:: :func:`numpy.random.standard_exponential`
    """
    rs = generator.get_random_state()
    return rs.standard_exponential(size, dtype)


def standard_gamma(shape, size=None, dtype=float):
    """Standard gamma distribution.

    Returns an array of samples drawn from the standard gamma distribution. Its
    probability density function is defined as

    .. math::
       f(x) = \\frac{1}{\\Gamma(k)}x^{k-1}e^{-x},

    Args:
        shape (array): Parameter of the gamma distribution :math:`k`.
        size (int or tuple of ints): The shape of the array. If ``None``, a
            zero-dimensional array is generated.
        dtype: Data type specifier. Only :class:`numpy.float32` and
            :class:`numpy.float64` types are allowed.

    Returns:
        cupy.ndarray: Samples drawn from the standard gamma distribution.

    .. seealso::
        :func:`numpy.random.standard_gamma`
    """
    rs = generator.get_random_state()
    return rs.standard_gamma(shape, size, dtype)


def standard_normal(size=None, dtype=float):
    """Returns an array of samples drawn from the standard normal distribution.

    This is a variant of :func:`cupy.random.randn`.

    Args:
        size (int or tuple of ints): The shape of the array. If ``None``, a
            zero-dimensional array is generated.
        dtype: Data type specifier.

    Returns:
        cupy.ndarray: Samples drawn from the standard normal distribution.

    .. seealso:: :func:`numpy.random.standard_normal`

    """
    return normal(size=size, dtype=dtype)


def uniform(low=0.0, high=1.0, size=None, dtype=float):
    """Returns an array of uniformly-distributed samples over an interval.

    Samples are drawn from a uniform distribution over the half-open interval
    ``[low, high)``.

    Args:
        low (float): Lower end of the interval.
        high (float): Upper end of the interval.
        size (int or tuple of ints): The shape of the array. If ``None``, a
            zero-dimensional array is generated.
        dtype: Data type specifier.

    Returns:
        cupy.ndarray: Samples drawn from the uniform distribution.

    .. seealso:: :func:`numpy.random.uniform`

    """
    rs = generator.get_random_state()
    return rs.uniform(low, high, size=size, dtype=dtype)


<<<<<<< HEAD
def wald(mean, scale, size=None, dtype=float):
    """Wald distribution.

    Returns an array of samples drawn from the wald distribution. Its
    probability density function is defined as

    .. math::
       f(x) = \\sqrt{\\frac{scale}{2\\pi x^3}}\\
           e^{\\frac{-scale(x-mean)^2}{2mean^2x}},

    Args:
        mean (float): Parameter of the wald distribution :math:`mean`.
        scale (float): Parameter of the wald distribution :math:`scale`.
=======
def vonmises(mu, kappa, size=None, dtype=float):
    """von Mises distribution.

    Returns an array of samples drawn from the von Mises distribution. Its
    probability density function is defined as

    .. math::
       f(x) = \\frac{e^{\\kappa \\cos(x-\\mu)}}{2\\pi I_0(\\kappa)},

    Args:
        mu (float): Parameter of the von Mises distribution :math:`\\mu`.
        kappa (float): Parameter of the von Mises distribution :math:`\\kappa`.
>>>>>>> 143b4870
        size (int or tuple of ints): The shape of the array. If ``None``, a
            zero-dimensional array is generated.
        dtype: Data type specifier. Only :class:`numpy.float32` and
            :class:`numpy.float64` types are allowed.

    Returns:
<<<<<<< HEAD
        cupy.ndarray: Samples drawn from the wald distribution.

    .. seealso::
        :func:`cupy.random.RandomState.wald`
        :func:`numpy.random.wald`
    """
    rs = generator.get_random_state()
    return rs.wald(mean, scale, size, dtype)
=======
        cupy.ndarray: Samples drawn from the von Mises distribution.

    .. seealso::
        :func:`numpy.random.vonmises`
    """
    rs = generator.get_random_state()
    return rs.vonmises(mu, kappa, size=size, dtype=dtype)
>>>>>>> 143b4870
<|MERGE_RESOLUTION|>--- conflicted
+++ resolved
@@ -393,7 +393,33 @@
     return rs.uniform(low, high, size=size, dtype=dtype)
 
 
-<<<<<<< HEAD
+def vonmises(mu, kappa, size=None, dtype=float):
+    """von Mises distribution.
+
+    Returns an array of samples drawn from the von Mises distribution. Its
+    probability density function is defined as
+
+    .. math::
+       f(x) = \\frac{e^{\\kappa \\cos(x-\\mu)}}{2\\pi I_0(\\kappa)},
+
+    Args:
+        mu (float): Parameter of the von Mises distribution :math:`\\mu`.
+        kappa (float): Parameter of the von Mises distribution :math:`\\kappa`.
+        size (int or tuple of ints): The shape of the array. If ``None``, a
+            zero-dimensional array is generated.
+        dtype: Data type specifier. Only :class:`numpy.float32` and
+            :class:`numpy.float64` types are allowed.
+
+    Returns:
+        cupy.ndarray: Samples drawn from the von Mises distribution.
+
+    .. seealso::
+        :func:`numpy.random.vonmises`
+    """
+    rs = generator.get_random_state()
+    return rs.vonmises(mu, kappa, size=size, dtype=dtype)
+
+
 def wald(mean, scale, size=None, dtype=float):
     """Wald distribution.
 
@@ -407,27 +433,12 @@
     Args:
         mean (float): Parameter of the wald distribution :math:`mean`.
         scale (float): Parameter of the wald distribution :math:`scale`.
-=======
-def vonmises(mu, kappa, size=None, dtype=float):
-    """von Mises distribution.
-
-    Returns an array of samples drawn from the von Mises distribution. Its
-    probability density function is defined as
-
-    .. math::
-       f(x) = \\frac{e^{\\kappa \\cos(x-\\mu)}}{2\\pi I_0(\\kappa)},
-
-    Args:
-        mu (float): Parameter of the von Mises distribution :math:`\\mu`.
-        kappa (float): Parameter of the von Mises distribution :math:`\\kappa`.
->>>>>>> 143b4870
-        size (int or tuple of ints): The shape of the array. If ``None``, a
-            zero-dimensional array is generated.
-        dtype: Data type specifier. Only :class:`numpy.float32` and
-            :class:`numpy.float64` types are allowed.
-
-    Returns:
-<<<<<<< HEAD
+        size (int or tuple of ints): The shape of the array. If ``None``, a
+            zero-dimensional array is generated.
+        dtype: Data type specifier. Only :class:`numpy.float32` and
+            :class:`numpy.float64` types are allowed.
+
+    Returns:
         cupy.ndarray: Samples drawn from the wald distribution.
 
     .. seealso::
@@ -435,13 +446,4 @@
         :func:`numpy.random.wald`
     """
     rs = generator.get_random_state()
-    return rs.wald(mean, scale, size, dtype)
-=======
-        cupy.ndarray: Samples drawn from the von Mises distribution.
-
-    .. seealso::
-        :func:`numpy.random.vonmises`
-    """
-    rs = generator.get_random_state()
-    return rs.vonmises(mu, kappa, size=size, dtype=dtype)
->>>>>>> 143b4870
+    return rs.wald(mean, scale, size, dtype)