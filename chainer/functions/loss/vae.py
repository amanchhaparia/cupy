--- conflicted
+++ resolved
@@ -79,12 +79,6 @@
             If it is ``'sum'``, the output variable holds a scalar value.
 
     """
-<<<<<<< HEAD
-    return sum.sum(softplus.softplus(y)) - sum.sum(x * y)
-=======
-    assert isinstance(x, variable.Variable)
-    assert isinstance(y, variable.Variable)
-
     if reduce not in ('sum', 'no'):
         raise ValueError(
             "only 'sum' and 'no' are valid for 'reduce', but '%s' is "
@@ -95,7 +89,6 @@
         return sum.sum(loss)
     else:
         return loss
->>>>>>> 23f0ee6b
 
 
 def gaussian_nll(x, mean, ln_var):
