----------------
Routines (SciPy)
----------------

The following pages describe SciPy-compatible routines.
These functions cover a subset of
`SciPy routines <https://docs.scipy.org/doc/scipy/reference/#api-reference>`_.


.. module:: cupyx.scipy

.. toctree::
   :maxdepth: 2

   scipy_fft
   scipy_fftpack
   scipy_linalg
<<<<<<< HEAD
   ndimage
   sparse
   scipy_sparse_csgraph
   special
   signal
   stats
=======
   scipy_ndimage
   scipy_signal
   scipy_sparse
   scipy_sparse_linalg
   scipy_special
   scipy_stats
>>>>>>> 69587e1b
<|MERGE_RESOLUTION|>--- conflicted
+++ resolved
@@ -15,18 +15,10 @@
    scipy_fft
    scipy_fftpack
    scipy_linalg
-<<<<<<< HEAD
-   ndimage
-   sparse
-   scipy_sparse_csgraph
-   special
-   signal
-   stats
-=======
    scipy_ndimage
    scipy_signal
    scipy_sparse
    scipy_sparse_linalg
+   scipy_sparse_csgraph
    scipy_special
-   scipy_stats
->>>>>>> 69587e1b
+   scipy_stats