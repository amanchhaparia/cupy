from cupyx.scipy.ndimage.filters import correlate  # NOQA
from cupyx.scipy.ndimage.filters import convolve  # NOQA

from cupyx.scipy.ndimage.interpolation import affine_transform  # NOQA
from cupyx.scipy.ndimage.interpolation import map_coordinates  # NOQA
from cupyx.scipy.ndimage.interpolation import rotate  # NOQA
from cupyx.scipy.ndimage.interpolation import shift  # NOQA
from cupyx.scipy.ndimage.interpolation import zoom  # NOQA

<<<<<<< HEAD
from cupyx.scipy.ndimage.morphology import grey_erosion  # NOQA
from cupyx.scipy.ndimage.morphology import grey_dilation  # NOQA
=======
from cupyx.scipy.ndimage.measurements import label  # NOQA
>>>>>>> e3ad9d44
<|MERGE_RESOLUTION|>--- conflicted
+++ resolved
@@ -7,9 +7,7 @@
 from cupyx.scipy.ndimage.interpolation import shift  # NOQA
 from cupyx.scipy.ndimage.interpolation import zoom  # NOQA
 
-<<<<<<< HEAD
+from cupyx.scipy.ndimage.measurements import label  # NOQA
+
 from cupyx.scipy.ndimage.morphology import grey_erosion  # NOQA
-from cupyx.scipy.ndimage.morphology import grey_dilation  # NOQA
-=======
-from cupyx.scipy.ndimage.measurements import label  # NOQA
->>>>>>> e3ad9d44
+from cupyx.scipy.ndimage.morphology import grey_dilation  # NOQA