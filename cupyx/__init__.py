# "NOQA" to suppress flake8 warning
from cupyx.rsqrt import rsqrt  # NOQA
<<<<<<< HEAD
from cupyx._runtime import get_runtime_info  # NOQA
from cupyx.scatter import scatter_add  # NOQA
from cupyx.scatter import scatter_max  # NOQA
from cupyx.scatter import scatter_min  # NOQA
=======
from cupyx.runtime import get_runtime_info  # NOQA
from cupyx._scatter import scatter_add  # NOQA
from cupyx._scatter import scatter_max  # NOQA
from cupyx._scatter import scatter_min  # NOQA
>>>>>>> 07a052f9

from cupyx import linalg  # NOQA
from cupyx import time  # NOQA
from cupyx import scipy  # NOQA
from cupyx import optimizing  # NOQA

from cupyx._ufunc_config import errstate  # NOQA
from cupyx._ufunc_config import geterr  # NOQA
from cupyx._ufunc_config import seterr  # NOQA
from cupy.core.syncdetect import allow_synchronize  # NOQA
from cupy.core.syncdetect import DeviceSynchronized  # NOQA<|MERGE_RESOLUTION|>--- conflicted
+++ resolved
@@ -1,16 +1,9 @@
 # "NOQA" to suppress flake8 warning
 from cupyx.rsqrt import rsqrt  # NOQA
-<<<<<<< HEAD
 from cupyx._runtime import get_runtime_info  # NOQA
-from cupyx.scatter import scatter_add  # NOQA
-from cupyx.scatter import scatter_max  # NOQA
-from cupyx.scatter import scatter_min  # NOQA
-=======
-from cupyx.runtime import get_runtime_info  # NOQA
 from cupyx._scatter import scatter_add  # NOQA
 from cupyx._scatter import scatter_max  # NOQA
 from cupyx._scatter import scatter_min  # NOQA
->>>>>>> 07a052f9
 
 from cupyx import linalg  # NOQA
 from cupyx import time  # NOQA
